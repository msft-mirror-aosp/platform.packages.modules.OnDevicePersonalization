--- conflicted
+++ resolved
@@ -16,16 +16,9 @@
 
 package com.android.federatedcompute.services.http;
 
-<<<<<<< HEAD
-import static com.android.federatedcompute.services.http.HttpClientUtil.CONTENT_TYPE_HDR;
-import static com.android.federatedcompute.services.http.HttpClientUtil.PROTOBUF_CONTENT_TYPE;
-
-import com.android.federatedcompute.services.http.HttpClientUtil.HttpMethod;
-=======
 import com.android.odp.module.common.http.HttpClientUtils;
 import com.android.odp.module.common.http.HttpClientUtils.HttpMethod;
 import com.android.odp.module.common.http.OdpHttpRequest;
->>>>>>> a1912d40
 
 import com.google.internal.federatedcompute.v1.ForwardingInfo;
 
@@ -58,28 +51,15 @@
         return new ProtocolRequestCreator(forwardingInfo.getTargetUriPrefix(), extraHeaders);
     }
 
-<<<<<<< HEAD
-    /** Creates a {@link FederatedComputeHttpRequest} with base uri and compression setting. */
-    public FederatedComputeHttpRequest createProtoRequest(
-=======
     /** Creates a {@link OdpHttpRequest} with base uri and compression setting. */
     OdpHttpRequest createProtoRequest(
->>>>>>> a1912d40
             String uri, HttpMethod httpMethod, byte[] requestBody, boolean isProtobufEncoded) {
         HashMap<String, String> extraHeaders = new HashMap<>();
         return createProtoRequest(uri, httpMethod, extraHeaders, requestBody, isProtobufEncoded);
     }
 
-<<<<<<< HEAD
-    /**
-     * Creates a {@link FederatedComputeHttpRequest} with base uri, request headers and compression
-     * setting.
-     */
-    public FederatedComputeHttpRequest createProtoRequest(
-=======
     /** Creates a {@link OdpHttpRequest} with base uri, request headers and compression setting. */
     OdpHttpRequest createProtoRequest(
->>>>>>> a1912d40
             String uri,
             HttpMethod httpMethod,
             Map<String, String> extraHeaders,
@@ -93,13 +73,8 @@
             requestHeader.put(
                     HttpClientUtils.CONTENT_TYPE_HDR, HttpClientUtils.PROTOBUF_CONTENT_TYPE);
         }
-<<<<<<< HEAD
-        return FederatedComputeHttpRequest.create(
-                joinBaseUriWithSuffix(mRequestBaseUri, uri),
-=======
         return OdpHttpRequest.create(
                 HttpClientUtils.joinBaseUriWithSuffix(mRequestBaseUri, uri),
->>>>>>> a1912d40
                 httpMethod,
                 requestHeader,
                 requestBody);
