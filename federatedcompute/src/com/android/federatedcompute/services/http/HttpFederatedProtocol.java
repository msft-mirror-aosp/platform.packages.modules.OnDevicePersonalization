/*
 * Copyright (C) 2023 The Android Open Source Project
 *
 * Licensed under the Apache License, Version 2.0 (the "License");
 * you may not use this file except in compliance with the License.
 * You may obtain a copy of the License at
 *
 *      http://www.apache.org/licenses/LICENSE-2.0
 *
 * Unless required by applicable law or agreed to in writing, software
 * distributed under the License is distributed on an "AS IS" BASIS,
 * WITHOUT WARRANTIES OR CONDITIONS OF ANY KIND, either express or implied.
 * See the License for the specific language governing permissions and
 * limitations under the License.
 */

package com.android.federatedcompute.services.http;

import static com.android.federatedcompute.services.common.Constants.TRACE_HTTP_ISSUE_CHECKIN;
import static com.android.federatedcompute.services.common.Constants.TRACE_HTTP_REPORT_RESULT;
import static com.android.federatedcompute.services.common.FederatedComputeExecutors.getBackgroundExecutor;
import static com.android.federatedcompute.services.common.FederatedComputeExecutors.getBlockingExecutor;
import static com.android.federatedcompute.services.common.FederatedComputeExecutors.getLightweightExecutor;
import static com.android.federatedcompute.services.common.FileUtils.createTempFile;
import static com.android.federatedcompute.services.common.FileUtils.readFileAsByteArray;
import static com.android.federatedcompute.services.common.FileUtils.writeToFile;
import static com.android.federatedcompute.services.common.TrainingEventLogger.getTaskIdForLogging;
import static com.android.federatedcompute.services.http.HttpClientUtil.ACCEPT_ENCODING_HDR;
import static com.android.federatedcompute.services.http.HttpClientUtil.FCP_OWNER_ID_DIGEST;
import static com.android.federatedcompute.services.http.HttpClientUtil.GZIP_ENCODING_HDR;
import static com.android.federatedcompute.services.http.HttpClientUtil.HTTP_OK_OR_UNAUTHENTICATED_STATUS;
import static com.android.federatedcompute.services.http.HttpClientUtil.HTTP_OK_STATUS;
import static com.android.federatedcompute.services.http.HttpClientUtil.HTTP_UNAUTHORIZED_STATUS;
import static com.android.federatedcompute.services.http.HttpClientUtil.ODP_IDEMPOTENCY_KEY;
<<<<<<< HEAD
import static com.android.federatedcompute.services.http.HttpClientUtil.compressWithGzip;
import static com.android.federatedcompute.services.http.HttpClientUtil.getTotalReceivedBytes;
import static com.android.federatedcompute.services.http.HttpClientUtil.getTotalSentBytes;
import static com.android.federatedcompute.services.http.HttpClientUtil.uncompressWithGzip;
=======
import static com.android.odp.module.common.FileUtils.createTempFile;
import static com.android.odp.module.common.FileUtils.readFileAsByteArray;
import static com.android.odp.module.common.FileUtils.writeToFile;
import static com.android.odp.module.common.http.HttpClientUtils.compressWithGzip;
import static com.android.odp.module.common.http.HttpClientUtils.getTotalReceivedBytes;
import static com.android.odp.module.common.http.HttpClientUtils.getTotalSentBytes;
import static com.android.odp.module.common.http.HttpClientUtils.uncompressWithGzip;
>>>>>>> a1912d40

import android.os.Trace;
import android.util.Base64;

import com.android.federatedcompute.internal.util.LogUtil;
import com.android.federatedcompute.services.common.FlagsFactory;
import com.android.federatedcompute.services.common.NetworkStats;
import com.android.federatedcompute.services.common.TrainingEventLogger;
import com.android.federatedcompute.services.http.HttpClientUtil.FederatedComputePayloadDataContract;
import com.android.federatedcompute.services.http.HttpClientUtil.HttpMethod;
import com.android.federatedcompute.services.security.AuthorizationContext;
import com.android.federatedcompute.services.training.util.ComputationResult;
<<<<<<< HEAD
=======
import com.android.odp.module.common.encryption.Encrypter;
import com.android.odp.module.common.encryption.OdpEncryptionKey;
import com.android.odp.module.common.http.HttpClient;
import com.android.odp.module.common.http.HttpClientUtils;
import com.android.odp.module.common.http.OdpHttpRequest;
import com.android.odp.module.common.http.OdpHttpResponse;
>>>>>>> a1912d40

import com.google.common.annotations.VisibleForTesting;
import com.google.common.base.Preconditions;
import com.google.common.util.concurrent.FluentFuture;
import com.google.common.util.concurrent.Futures;
import com.google.common.util.concurrent.ListenableFuture;
import com.google.internal.federated.plan.ClientOnlyPlan;
import com.google.internal.federatedcompute.v1.ClientVersion;
import com.google.internal.federatedcompute.v1.RejectionInfo;
import com.google.internal.federatedcompute.v1.Resource;
import com.google.internal.federatedcompute.v1.ResourceCompressionFormat;
import com.google.ondevicepersonalization.federatedcompute.proto.CreateTaskAssignmentRequest;
import com.google.ondevicepersonalization.federatedcompute.proto.CreateTaskAssignmentResponse;
import com.google.ondevicepersonalization.federatedcompute.proto.ReportResultRequest;
import com.google.ondevicepersonalization.federatedcompute.proto.ReportResultRequest.Result;
import com.google.ondevicepersonalization.federatedcompute.proto.ReportResultResponse;
import com.google.ondevicepersonalization.federatedcompute.proto.TaskAssignment;
import com.google.ondevicepersonalization.federatedcompute.proto.UploadInstruction;
import com.google.protobuf.InvalidProtocolBufferException;

import org.json.JSONObject;

import java.io.BufferedInputStream;
import java.io.FileInputStream;
import java.util.HashMap;
import java.util.Map;
import java.util.UUID;
import java.util.concurrent.Callable;
import java.util.zip.GZIPInputStream;

/** Implements a single session of HTTP-based federated compute protocol. */
public final class HttpFederatedProtocol {
    public static final String TAG = HttpFederatedProtocol.class.getSimpleName();
    private final long mClientVersion;
    private final String mPopulationName;
    private final HttpClient mHttpClient;
    private final ProtocolRequestCreator mTaskAssignmentRequestCreator;
    private final Encrypter mEncrypter;
    private final TrainingEventLogger mTrainingEventLogger;
    private String mTaskId;
    private String mAggregationId;
    private String mAssignmentId;

    @VisibleForTesting
    HttpFederatedProtocol(
            String entryUri,
            long clientVersion,
            String populationName,
            HttpClient httpClient,
            Encrypter encrypter,
            TrainingEventLogger trainingEventLogger) {
        this.mClientVersion = clientVersion;
        this.mPopulationName = populationName;
        this.mHttpClient = httpClient;
        this.mTaskAssignmentRequestCreator = new ProtocolRequestCreator(entryUri, new HashMap<>());
        this.mEncrypter = encrypter;
        this.mTrainingEventLogger = trainingEventLogger;
    }

    /** Creates a HttpFederatedProtocol object. */
    public static HttpFederatedProtocol create(
            String entryUri,
            long clientVersion,
            String populationName,
            Encrypter encrypter,
            TrainingEventLogger trainingEventLogger) {
        return new HttpFederatedProtocol(
                entryUri,
                clientVersion,
                populationName,
                new HttpClient(
                        FlagsFactory.getFlags().getHttpRequestRetryLimit(), getBlockingExecutor()),
                encrypter,
                trainingEventLogger);
    }

    /** Checks in with remote server to participant in federated computation. */
    public FluentFuture<CreateTaskAssignmentResponse> createTaskAssignment(
            AuthorizationContext authContext) {
        Trace.beginAsyncSection(TRACE_HTTP_ISSUE_CHECKIN, 0);
        // Clear task id before issue checkin request.
        mTrainingEventLogger.setTaskId(0);
        NetworkStats networkStats = new NetworkStats();

        return FluentFuture.from(createTaskAssignment(authContext, networkStats))
                .transform(
                        response ->
                                processCreateTaskAssignmentResponse(
                                        authContext, response, networkStats),
                        getLightweightExecutor());
    }

    /** Downloads model checkpoint and federated compute plan from remote server. */
    public ListenableFuture<CheckinResult> downloadTaskAssignment(TaskAssignment taskAssignment) {
        NetworkStats networkStats = new NetworkStats();
        networkStats.recordStartTimeNow();
        ListenableFuture<FederatedComputeHttpResponse> planDataResponseFuture =
                fetchTaskResource(taskAssignment.getPlan(), networkStats);
        ListenableFuture<FederatedComputeHttpResponse> checkpointDataResponseFuture =
                fetchTaskResource(taskAssignment.getInitCheckpoint(), networkStats, true);
        return Futures.whenAllSucceed(planDataResponseFuture, checkpointDataResponseFuture)
                .call(
                        new Callable<CheckinResult>() {
                            @Override
                            public CheckinResult call() throws Exception {
                                return getCheckinResult(
                                        planDataResponseFuture,
                                        checkpointDataResponseFuture,
                                        taskAssignment,
                                        networkStats);
                            }
                        },
                        getBackgroundExecutor());
    }

    /** Helper functions to report and upload result. */
    public FluentFuture<RejectionInfo> reportResult(
            ComputationResult computationResult,
            OdpEncryptionKey encryptionKey,
            AuthorizationContext authContext) {
        Trace.beginAsyncSection(TRACE_HTTP_REPORT_RESULT, 0);
        NetworkStats reportResultStats = new NetworkStats();
        if (computationResult != null
                && computationResult.isResultSuccess()
                && encryptionKey != null) {
            return FluentFuture.from(
                            performReportResult(computationResult, authContext, reportResultStats))
                    .transformAsync(
                            reportResp -> {
                                reportResultStats.addBytesDownloaded(
                                        getTotalReceivedBytes(reportResp));
                                if (authContext.isFirstAuthTry()) {
                                    validateHttpResponseAllowAuthStatus("ReportResult", reportResp);
                                } else {
                                    if (reportResp.getStatusCode() == HTTP_UNAUTHORIZED_STATUS) {
                                        mTrainingEventLogger.logReportResultUnauthorized();
                                    } else {
                                        validateHttpResponseStatus("ReportResult", reportResp);
                                        mTrainingEventLogger.logReportResultAuthSucceeded();
                                    }
                                }
                                ReportResultResponse reportResultResponse =
                                        ReportResultResponse.parseFrom(reportResp.getPayload());
                                if (reportResultResponse.hasRejectionInfo()) {
                                    mTrainingEventLogger.logResultUploadRejected(reportResultStats);
                                    return Futures.immediateFuture(
                                            reportResultResponse.getRejectionInfo());
                                }
                                NetworkStats uploadStats = new NetworkStats();
                                return FluentFuture.from(
                                                processReportResultResponseAndUploadResult(
                                                        reportResultResponse,
                                                        computationResult,
                                                        encryptionKey,
                                                        uploadStats))
                                        .transform(
                                                resp -> {
                                                    uploadStats.recordEndTimeNow();
                                                    validateHttpResponseStatus(
                                                            "Upload result", resp);
                                                    mTrainingEventLogger.logResultUploadCompleted(
                                                            uploadStats);
                                                    Trace.endAsyncSection(
                                                            TRACE_HTTP_REPORT_RESULT, 0);
                                                    return null;
                                                },
                                                getLightweightExecutor());
                            },
                            getBackgroundExecutor());
        } else {
            reportResultStats.recordStartTimeNow();
            return FluentFuture.from(
                            performReportResult(computationResult, authContext, reportResultStats))
                    .transform(
                            resp -> {
                                reportResultStats.recordEndTimeNow();
                                validateHttpResponseStatus("Report failure result", resp);
                                reportResultStats.addBytesDownloaded(getTotalReceivedBytes(resp));
                                mTrainingEventLogger.logFailureResultUploadCompleted(
                                        reportResultStats);
                                return null;
                            },
                            getLightweightExecutor());
        }
    }

    private CreateTaskAssignmentResponse processCreateTaskAssignmentResponse(
            AuthorizationContext authContext,
            FederatedComputeHttpResponse response,
            NetworkStats networkStats) {
        networkStats.recordEndTimeNow();
        if (authContext.isFirstAuthTry()) {
            validateHttpResponseAllowAuthStatus("Start task assignment", response);
        } else {
            if (response.getStatusCode() == HTTP_UNAUTHORIZED_STATUS) {
                mTrainingEventLogger.logTaskAssignmentUnauthorized();
            } else {
                validateHttpResponseStatus("Start task assignment", response);
                mTrainingEventLogger.logTaskAssignmentAuthSucceeded();
            }
        }
        networkStats.addBytesDownloaded(getTotalReceivedBytes(response));
        CreateTaskAssignmentResponse taskAssignmentResponse;
        try {
            taskAssignmentResponse = CreateTaskAssignmentResponse.parseFrom(response.getPayload());
        } catch (InvalidProtocolBufferException e) {
            mTrainingEventLogger.logCheckinInvalidPayload(networkStats);
            throw new IllegalStateException("Could not parse StartTaskAssignmentResponse proto", e);
        }
        if (taskAssignmentResponse.hasRejectionInfo()) {
            mTrainingEventLogger.logCheckinRejected(
                    taskAssignmentResponse.getRejectionInfo(), networkStats);
            return taskAssignmentResponse;
        }
        TaskAssignment taskAssignment = getTaskAssignment(taskAssignmentResponse);
        mTrainingEventLogger.setTaskId(
                getTaskIdForLogging(
                        taskAssignment.getPopulationName(), taskAssignment.getTaskId()));
        mTrainingEventLogger.logCheckinPlanUriReceived(networkStats);
        return taskAssignmentResponse;
    }

    private ListenableFuture<FederatedComputeHttpResponse> createTaskAssignment(
            AuthorizationContext authContext, NetworkStats networkStats) {
        CreateTaskAssignmentRequest request =
                CreateTaskAssignmentRequest.newBuilder()
                        .setClientVersion(
                                ClientVersion.newBuilder()
                                        .setVersionCode(String.valueOf(mClientVersion)))
                        .setResourceCapabilities(HttpClientUtils.getResourceCapabilities())
                        .build();

        String taskAssignmentUriSuffix =
                String.format(
                        "/taskassignment/v1/population/%1$s:create-task-assignment",
                        mPopulationName);

        Map<String, String> headers = authContext.generateAuthHeaders();
        headers.put(ODP_IDEMPOTENCY_KEY, System.currentTimeMillis() + " - " + UUID.randomUUID());
        headers.put(
                FCP_OWNER_ID_DIGEST, authContext.getOwnerId() + "-" + authContext.getOwnerCert());
        FederatedComputeHttpRequest httpRequest =
                mTaskAssignmentRequestCreator.createProtoRequest(
                        taskAssignmentUriSuffix,
                        HttpMethod.POST,
                        headers,
                        request.toByteArray(),
                        /* isProtobufEncoded= */ true);
        mTrainingEventLogger.logCheckinStarted();
        networkStats.addBytesUploaded(getTotalSentBytes(httpRequest));
        networkStats.recordStartTimeNow();
        return mHttpClient.performRequestAsyncWithRetry(httpRequest);
    }

    private TaskAssignment getTaskAssignment(CreateTaskAssignmentResponse taskAssignmentResponse) {
        if (taskAssignmentResponse.hasRejectionInfo()) {
            throw new IllegalStateException("Device rejected by server.");
        }
        if (!taskAssignmentResponse.hasTaskAssignment()) {
            throw new IllegalStateException(
                    "Could not find both task assignment and rejection info.");
        }
        validateTaskAssignment(taskAssignmentResponse.getTaskAssignment());
        TaskAssignment taskAssignment = taskAssignmentResponse.getTaskAssignment();
        LogUtil.d(
                TAG,
                "Receive CreateTaskAssignmentResponse: task id %s assignment id %s",
                taskAssignment.getTaskId(),
                taskAssignment.getAssignmentId());
        return taskAssignment;
    }

    private void validateTaskAssignment(TaskAssignment taskAssignment) {
        Preconditions.checkArgument(
                taskAssignment.getPopulationName().equals(mPopulationName),
                "Population name should match");
        // These fields are required to construct ReportResultRequest.
        Preconditions.checkArgument(
                !taskAssignment.getTaskId().isEmpty(), "Task id should not be empty");
        Preconditions.checkArgument(
                !taskAssignment.getAggregationId().isEmpty(), "Aggregation id should not be empty");
        Preconditions.checkArgument(
                !taskAssignment.getAssignmentId().isEmpty(), "Assignment id should not be empty");
        this.mTaskId = taskAssignment.getTaskId();
        this.mAggregationId = taskAssignment.getAggregationId();
        this.mAssignmentId = taskAssignment.getAssignmentId();
    }

    private CheckinResult getCheckinResult(
            ListenableFuture<FederatedComputeHttpResponse> planDataResponseFuture,
            ListenableFuture<FederatedComputeHttpResponse> checkpointDataResponseFuture,
            TaskAssignment taskAssignment,
            NetworkStats networkStats)
            throws Exception {
        networkStats.recordEndTimeNow();
        FederatedComputeHttpResponse planDataResponse = Futures.getDone(planDataResponseFuture);
        FederatedComputeHttpResponse checkpointDataResponse =
                Futures.getDone(checkpointDataResponseFuture);
        validateHttpResponseStatus("Fetch plan", planDataResponse);
        validateHttpResponseStatus("Fetch checkpoint", checkpointDataResponse);
        networkStats.addBytesDownloaded(getTotalReceivedBytes(planDataResponse));
        networkStats.addBytesDownloaded(getTotalReceivedBytes(checkpointDataResponse));
        // Process download ClientOnlyPlan.
        byte[] planData = planDataResponse.getPayload();
        if (taskAssignment.getPlan().getCompressionFormat()
                        == ResourceCompressionFormat.RESOURCE_COMPRESSION_FORMAT_GZIP
                || planDataResponse.isResponseCompressed()) {
            planData = uncompressWithGzip(planData);
        }
        ClientOnlyPlan clientOnlyPlan;
        try {
            clientOnlyPlan = ClientOnlyPlan.parseFrom(planData);
        } catch (InvalidProtocolBufferException e) {
            LogUtil.e(TAG, e, "Could not parse ClientOnlyPlan proto");
            mTrainingEventLogger.logCheckinInvalidPayload(networkStats);
            throw new IllegalStateException("Could not parse ClientOnlyPlan proto", e);
        }
        if (checkpointDataResponse.getPayloadFileName() == null) {
            Trace.endAsyncSection(TRACE_HTTP_ISSUE_CHECKIN, 0);
            mTrainingEventLogger.logCheckinInvalidPayload(networkStats);
            return null;
        }

        // Process downloaded checkpoint resource.
        String payloadFileName = checkpointDataResponse.getPayloadFileName();
        long checkpointFileSize = checkpointDataResponse.getDownloadedPayloadSize();
        if (checkpointDataResponse.isResponseCompressed()) {
            String checkpointFile = createTempFile("input", ".ckp");
            checkpointFileSize =
                    writeToFile(
                            checkpointFile,
                            new GZIPInputStream(
                                    new BufferedInputStream(new FileInputStream(payloadFileName))));
            LogUtil.d(TAG, "Uncompressed checkpoint data file size: %d", checkpointFileSize);
            payloadFileName = checkpointFile;
        }
        if (checkpointFileSize > FlagsFactory.getFlags().getFcpCheckpointFileSizeLimit()) {
            LogUtil.e(
                    TAG,
                    "CheckPoint data is too large: %d, which more than a limit: %d",
                    checkpointFileSize,
                    FlagsFactory.getFlags().getFcpCheckpointFileSizeLimit());
            Trace.endAsyncSection(TRACE_HTTP_ISSUE_CHECKIN, 0);
            mTrainingEventLogger.logCheckinInvalidPayload(networkStats);
            return null;
        }

        mTrainingEventLogger.logCheckinFinished(networkStats);
        Trace.endAsyncSection(TRACE_HTTP_ISSUE_CHECKIN, 0);
        return new CheckinResult(payloadFileName, clientOnlyPlan, taskAssignment);
    }

    private ListenableFuture<FederatedComputeHttpResponse> performReportResult(
            ComputationResult computationResult,
            AuthorizationContext authContext,
            NetworkStats networkStats) {
        Result result =
                computationResult == null ? Result.FAILED : computationResult.convertToResult();
        if (result == Result.COMPLETED) {
            mTrainingEventLogger.logResultUploadStarted();
        } else {
            mTrainingEventLogger.logFailureResultUploadStarted();
        }
        ReportResultRequest startDataUploadRequest =
                ReportResultRequest.newBuilder()
                        .setResult(result)
                        .setResourceCapabilities(HttpClientUtils.getResourceCapabilities())
                        .build();
        String startDataUploadUri =
                String.format(
                        "/taskassignment/v1/population/%1$s/task/%2$s/aggregation"
                                + "/%3$s/task-assignment/%4$s:report-result",
                        mPopulationName, mTaskId, mAggregationId, mAssignmentId);
        LogUtil.d(
                TAG,
                "send ReportResultRequest: population name %s, task name %s,"
                        + " assignment id %s, result %s",
                mPopulationName,
                mTaskId,
                mAssignmentId,
                result.toString());
        Map<String, String> headers = authContext.generateAuthHeaders();
        FederatedComputeHttpRequest httpRequest =
                mTaskAssignmentRequestCreator.createProtoRequest(
                        startDataUploadUri,
                        HttpMethod.PUT,
                        headers,
                        startDataUploadRequest.toByteArray(),
                        /* isProtobufEncoded= */ true);
        networkStats.addBytesUploaded(getTotalSentBytes(httpRequest));
        return mHttpClient.performRequestAsyncWithRetry(httpRequest);
    }

<<<<<<< HEAD
    private ListenableFuture<FederatedComputeHttpResponse>
            processReportResultResponseAndUploadResult(
                    ReportResultResponse reportResultResponse,
                    ComputationResult computationResult,
                    FederatedComputeEncryptionKey encryptionKey,
                    NetworkStats networkStats) {
=======
    private ListenableFuture<OdpHttpResponse> processReportResultResponseAndUploadResult(
            ReportResultResponse reportResultResponse,
            ComputationResult computationResult,
            OdpEncryptionKey encryptionKey,
            NetworkStats networkStats) {
>>>>>>> a1912d40
        try {
            Preconditions.checkArgument(
                    !computationResult.getOutputCheckpointFile().isEmpty(),
                    "Output checkpoint file should not be empty");
            UploadInstruction uploadInstruction = reportResultResponse.getUploadInstruction();
            Preconditions.checkArgument(
                    !uploadInstruction.getUploadLocation().isEmpty(),
                    "UploadInstruction.upload_location must not be empty");
            byte[] outputBytes =
                    createEncryptedRequestBody(
                            computationResult.getOutputCheckpointFile(), encryptionKey);
            // Apply a top-level compression to the payload.
            if (uploadInstruction.getCompressionFormat()
                    == ResourceCompressionFormat.RESOURCE_COMPRESSION_FORMAT_GZIP) {
                outputBytes = compressWithGzip(outputBytes);
            }
            HashMap<String, String> requestHeader =
                    new HashMap<>(uploadInstruction.getExtraRequestHeadersMap());
            LogUtil.d(
                    TAG,
                    "Start upload training result: population name %s, task name %s,"
                            + " assignment id %s",
                    mPopulationName,
                    mTaskId,
                    mAssignmentId);
            FederatedComputeHttpRequest httpUploadRequest =
                    FederatedComputeHttpRequest.create(
                            uploadInstruction.getUploadLocation(),
                            HttpMethod.PUT,
                            requestHeader,
                            outputBytes);
            networkStats.recordStartTimeNow();
            networkStats.addBytesUploaded(getTotalSentBytes(httpUploadRequest));
            return mHttpClient.performRequestAsyncWithRetry(httpUploadRequest);
        } catch (Exception e) {
            return Futures.immediateFailedFuture(e);
        }
    }

    private byte[] createEncryptedRequestBody(String filePath, OdpEncryptionKey encryptionKey)
            throws Exception {
        byte[] fileOutputBytes = readFileAsByteArray(filePath);
        if (!FlagsFactory.getFlags().isEncryptionEnabled()) {
            // encryption not enabled, upload the file contents directly
            return fileOutputBytes;
        }
        fileOutputBytes = compressWithGzip(fileOutputBytes);
        // encryption
        byte[] publicKey = Base64.decode(encryptionKey.getPublicKey(), Base64.NO_WRAP);

        byte[] encryptedOutput =
                mEncrypter.encrypt(
                        publicKey,
                        fileOutputBytes,
                        FederatedComputePayloadDataContract.ASSOCIATED_DATA);
        // create payload
        final JSONObject body = new JSONObject();
        body.put(FederatedComputePayloadDataContract.KEY_ID, encryptionKey.getKeyIdentifier());
        body.put(
                FederatedComputePayloadDataContract.ENCRYPTED_PAYLOAD,
                Base64.encodeToString(encryptedOutput, Base64.NO_WRAP));
        body.put(
                FederatedComputePayloadDataContract.ASSOCIATED_DATA_KEY,
                Base64.encodeToString(
                        FederatedComputePayloadDataContract.ASSOCIATED_DATA, Base64.NO_WRAP));
        return body.toString().getBytes();
    }

<<<<<<< HEAD
    private void validateHttpResponseStatus(
            String stage, FederatedComputeHttpResponse httpResponse) {
=======
    private static void validateHttpResponseStatus(String stage, OdpHttpResponse httpResponse) {
>>>>>>> a1912d40
        if (!HTTP_OK_STATUS.contains(httpResponse.getStatusCode())) {
            throw new IllegalStateException(stage + " failed: " + httpResponse.getStatusCode());
        }
        // Don't change %s success because the automated testing would rely on this log.
        LogUtil.i(TAG, stage + " success.");
    }

<<<<<<< HEAD
    private void validateHttpResponseAllowAuthStatus(
            String stage, FederatedComputeHttpResponse httpResponse) {
=======
    private static void validateHttpResponseAllowAuthStatus(
            String stage, OdpHttpResponse httpResponse) {
>>>>>>> a1912d40
        if (!HTTP_OK_OR_UNAUTHENTICATED_STATUS.contains(httpResponse.getStatusCode())) {
            throw new IllegalStateException(stage + " failed: " + httpResponse.getStatusCode());
        }
        // Don't change %s success because the automated testing would rely on this log.
        LogUtil.i(TAG, stage + " success.");
    }

    private ListenableFuture<FederatedComputeHttpResponse> fetchTaskResource(
            Resource resource, NetworkStats networkStats) {
        return fetchTaskResource(resource, networkStats, false);
    }

    private ListenableFuture<FederatedComputeHttpResponse> fetchTaskResource(
            Resource resource,
            NetworkStats networkStats,
            boolean payloadIntoFileEnabled) {
        switch (resource.getResourceCase()) {
            case URI:
                Preconditions.checkArgument(
                        !resource.getUri().isEmpty(), "Resource.uri must be non-empty when set");
                HashMap<String, String> headerList = new HashMap<>();
                boolean gZipCompressionEnabled = resource.getCompressionFormat()
                        == ResourceCompressionFormat.RESOURCE_COMPRESSION_FORMAT_GZIP;
                if (gZipCompressionEnabled) {
                    // Set this header to disable decompressive transcoding when download from
                    // Google Cloud Storage.
                    // https://cloud.google.com/storage/docs/transcoding#decompressive_transcoding
                    headerList.put(ACCEPT_ENCODING_HDR, GZIP_ENCODING_HDR);
                }
                LogUtil.d(TAG, "start fetch task resources");
                FederatedComputeHttpRequest httpRequest =
                        FederatedComputeHttpRequest.create(
                                resource.getUri(),
                                HttpMethod.GET,
                                headerList,
                                HttpClientUtil.EMPTY_BODY);
                networkStats.addBytesUploaded(getTotalSentBytes(httpRequest));
                if (payloadIntoFileEnabled) {
                    return mHttpClient.performRequestIntoFileAsyncWithRetry(httpRequest);
                }
                return mHttpClient.performRequestAsyncWithRetry(httpRequest);
            case INLINE_RESOURCE:
                return Futures.immediateFailedFuture(
                        new UnsupportedOperationException("Inline resource is not supported yet."));
            default:
                return Futures.immediateFailedFuture(
                        new UnsupportedOperationException("Unknown Resource type"));
        }
    }
}<|MERGE_RESOLUTION|>--- conflicted
+++ resolved
@@ -21,9 +21,6 @@
 import static com.android.federatedcompute.services.common.FederatedComputeExecutors.getBackgroundExecutor;
 import static com.android.federatedcompute.services.common.FederatedComputeExecutors.getBlockingExecutor;
 import static com.android.federatedcompute.services.common.FederatedComputeExecutors.getLightweightExecutor;
-import static com.android.federatedcompute.services.common.FileUtils.createTempFile;
-import static com.android.federatedcompute.services.common.FileUtils.readFileAsByteArray;
-import static com.android.federatedcompute.services.common.FileUtils.writeToFile;
 import static com.android.federatedcompute.services.common.TrainingEventLogger.getTaskIdForLogging;
 import static com.android.federatedcompute.services.http.HttpClientUtil.ACCEPT_ENCODING_HDR;
 import static com.android.federatedcompute.services.http.HttpClientUtil.FCP_OWNER_ID_DIGEST;
@@ -32,12 +29,6 @@
 import static com.android.federatedcompute.services.http.HttpClientUtil.HTTP_OK_STATUS;
 import static com.android.federatedcompute.services.http.HttpClientUtil.HTTP_UNAUTHORIZED_STATUS;
 import static com.android.federatedcompute.services.http.HttpClientUtil.ODP_IDEMPOTENCY_KEY;
-<<<<<<< HEAD
-import static com.android.federatedcompute.services.http.HttpClientUtil.compressWithGzip;
-import static com.android.federatedcompute.services.http.HttpClientUtil.getTotalReceivedBytes;
-import static com.android.federatedcompute.services.http.HttpClientUtil.getTotalSentBytes;
-import static com.android.federatedcompute.services.http.HttpClientUtil.uncompressWithGzip;
-=======
 import static com.android.odp.module.common.FileUtils.createTempFile;
 import static com.android.odp.module.common.FileUtils.readFileAsByteArray;
 import static com.android.odp.module.common.FileUtils.writeToFile;
@@ -45,7 +36,6 @@
 import static com.android.odp.module.common.http.HttpClientUtils.getTotalReceivedBytes;
 import static com.android.odp.module.common.http.HttpClientUtils.getTotalSentBytes;
 import static com.android.odp.module.common.http.HttpClientUtils.uncompressWithGzip;
->>>>>>> a1912d40
 
 import android.os.Trace;
 import android.util.Base64;
@@ -55,18 +45,14 @@
 import com.android.federatedcompute.services.common.NetworkStats;
 import com.android.federatedcompute.services.common.TrainingEventLogger;
 import com.android.federatedcompute.services.http.HttpClientUtil.FederatedComputePayloadDataContract;
-import com.android.federatedcompute.services.http.HttpClientUtil.HttpMethod;
 import com.android.federatedcompute.services.security.AuthorizationContext;
 import com.android.federatedcompute.services.training.util.ComputationResult;
-<<<<<<< HEAD
-=======
 import com.android.odp.module.common.encryption.Encrypter;
 import com.android.odp.module.common.encryption.OdpEncryptionKey;
 import com.android.odp.module.common.http.HttpClient;
 import com.android.odp.module.common.http.HttpClientUtils;
 import com.android.odp.module.common.http.OdpHttpRequest;
 import com.android.odp.module.common.http.OdpHttpResponse;
->>>>>>> a1912d40
 
 import com.google.common.annotations.VisibleForTesting;
 import com.google.common.base.Preconditions;
@@ -78,13 +64,13 @@
 import com.google.internal.federatedcompute.v1.RejectionInfo;
 import com.google.internal.federatedcompute.v1.Resource;
 import com.google.internal.federatedcompute.v1.ResourceCompressionFormat;
+import com.google.internal.federatedcompute.v1.UploadInstruction;
 import com.google.ondevicepersonalization.federatedcompute.proto.CreateTaskAssignmentRequest;
 import com.google.ondevicepersonalization.federatedcompute.proto.CreateTaskAssignmentResponse;
 import com.google.ondevicepersonalization.federatedcompute.proto.ReportResultRequest;
 import com.google.ondevicepersonalization.federatedcompute.proto.ReportResultRequest.Result;
 import com.google.ondevicepersonalization.federatedcompute.proto.ReportResultResponse;
 import com.google.ondevicepersonalization.federatedcompute.proto.TaskAssignment;
-import com.google.ondevicepersonalization.federatedcompute.proto.UploadInstruction;
 import com.google.protobuf.InvalidProtocolBufferException;
 
 import org.json.JSONObject;
@@ -163,9 +149,9 @@
     public ListenableFuture<CheckinResult> downloadTaskAssignment(TaskAssignment taskAssignment) {
         NetworkStats networkStats = new NetworkStats();
         networkStats.recordStartTimeNow();
-        ListenableFuture<FederatedComputeHttpResponse> planDataResponseFuture =
+        ListenableFuture<OdpHttpResponse> planDataResponseFuture =
                 fetchTaskResource(taskAssignment.getPlan(), networkStats);
-        ListenableFuture<FederatedComputeHttpResponse> checkpointDataResponseFuture =
+        ListenableFuture<OdpHttpResponse> checkpointDataResponseFuture =
                 fetchTaskResource(taskAssignment.getInitCheckpoint(), networkStats, true);
         return Futures.whenAllSucceed(planDataResponseFuture, checkpointDataResponseFuture)
                 .call(
@@ -254,9 +240,7 @@
     }
 
     private CreateTaskAssignmentResponse processCreateTaskAssignmentResponse(
-            AuthorizationContext authContext,
-            FederatedComputeHttpResponse response,
-            NetworkStats networkStats) {
+            AuthorizationContext authContext, OdpHttpResponse response, NetworkStats networkStats) {
         networkStats.recordEndTimeNow();
         if (authContext.isFirstAuthTry()) {
             validateHttpResponseAllowAuthStatus("Start task assignment", response);
@@ -289,7 +273,7 @@
         return taskAssignmentResponse;
     }
 
-    private ListenableFuture<FederatedComputeHttpResponse> createTaskAssignment(
+    private ListenableFuture<OdpHttpResponse> createTaskAssignment(
             AuthorizationContext authContext, NetworkStats networkStats) {
         CreateTaskAssignmentRequest request =
                 CreateTaskAssignmentRequest.newBuilder()
@@ -308,10 +292,10 @@
         headers.put(ODP_IDEMPOTENCY_KEY, System.currentTimeMillis() + " - " + UUID.randomUUID());
         headers.put(
                 FCP_OWNER_ID_DIGEST, authContext.getOwnerId() + "-" + authContext.getOwnerCert());
-        FederatedComputeHttpRequest httpRequest =
+        OdpHttpRequest httpRequest =
                 mTaskAssignmentRequestCreator.createProtoRequest(
                         taskAssignmentUriSuffix,
-                        HttpMethod.POST,
+                        HttpClientUtils.HttpMethod.POST,
                         headers,
                         request.toByteArray(),
                         /* isProtobufEncoded= */ true);
@@ -356,15 +340,14 @@
     }
 
     private CheckinResult getCheckinResult(
-            ListenableFuture<FederatedComputeHttpResponse> planDataResponseFuture,
-            ListenableFuture<FederatedComputeHttpResponse> checkpointDataResponseFuture,
+            ListenableFuture<OdpHttpResponse> planDataResponseFuture,
+            ListenableFuture<OdpHttpResponse> checkpointDataResponseFuture,
             TaskAssignment taskAssignment,
             NetworkStats networkStats)
             throws Exception {
         networkStats.recordEndTimeNow();
-        FederatedComputeHttpResponse planDataResponse = Futures.getDone(planDataResponseFuture);
-        FederatedComputeHttpResponse checkpointDataResponse =
-                Futures.getDone(checkpointDataResponseFuture);
+        OdpHttpResponse planDataResponse = Futures.getDone(planDataResponseFuture);
+        OdpHttpResponse checkpointDataResponse = Futures.getDone(checkpointDataResponseFuture);
         validateHttpResponseStatus("Fetch plan", planDataResponse);
         validateHttpResponseStatus("Fetch checkpoint", checkpointDataResponse);
         networkStats.addBytesDownloaded(getTotalReceivedBytes(planDataResponse));
@@ -419,7 +402,7 @@
         return new CheckinResult(payloadFileName, clientOnlyPlan, taskAssignment);
     }
 
-    private ListenableFuture<FederatedComputeHttpResponse> performReportResult(
+    private ListenableFuture<OdpHttpResponse> performReportResult(
             ComputationResult computationResult,
             AuthorizationContext authContext,
             NetworkStats networkStats) {
@@ -449,10 +432,10 @@
                 mAssignmentId,
                 result.toString());
         Map<String, String> headers = authContext.generateAuthHeaders();
-        FederatedComputeHttpRequest httpRequest =
+        OdpHttpRequest httpRequest =
                 mTaskAssignmentRequestCreator.createProtoRequest(
                         startDataUploadUri,
-                        HttpMethod.PUT,
+                        HttpClientUtils.HttpMethod.PUT,
                         headers,
                         startDataUploadRequest.toByteArray(),
                         /* isProtobufEncoded= */ true);
@@ -460,20 +443,11 @@
         return mHttpClient.performRequestAsyncWithRetry(httpRequest);
     }
 
-<<<<<<< HEAD
-    private ListenableFuture<FederatedComputeHttpResponse>
-            processReportResultResponseAndUploadResult(
-                    ReportResultResponse reportResultResponse,
-                    ComputationResult computationResult,
-                    FederatedComputeEncryptionKey encryptionKey,
-                    NetworkStats networkStats) {
-=======
     private ListenableFuture<OdpHttpResponse> processReportResultResponseAndUploadResult(
             ReportResultResponse reportResultResponse,
             ComputationResult computationResult,
             OdpEncryptionKey encryptionKey,
             NetworkStats networkStats) {
->>>>>>> a1912d40
         try {
             Preconditions.checkArgument(
                     !computationResult.getOutputCheckpointFile().isEmpty(),
@@ -488,7 +462,7 @@
             // Apply a top-level compression to the payload.
             if (uploadInstruction.getCompressionFormat()
                     == ResourceCompressionFormat.RESOURCE_COMPRESSION_FORMAT_GZIP) {
-                outputBytes = compressWithGzip(outputBytes);
+                outputBytes = HttpClientUtils.compressWithGzip(outputBytes);
             }
             HashMap<String, String> requestHeader =
                     new HashMap<>(uploadInstruction.getExtraRequestHeadersMap());
@@ -499,10 +473,10 @@
                     mPopulationName,
                     mTaskId,
                     mAssignmentId);
-            FederatedComputeHttpRequest httpUploadRequest =
-                    FederatedComputeHttpRequest.create(
+            OdpHttpRequest httpUploadRequest =
+                    OdpHttpRequest.create(
                             uploadInstruction.getUploadLocation(),
-                            HttpMethod.PUT,
+                            HttpClientUtils.HttpMethod.PUT,
                             requestHeader,
                             outputBytes);
             networkStats.recordStartTimeNow();
@@ -542,12 +516,7 @@
         return body.toString().getBytes();
     }
 
-<<<<<<< HEAD
-    private void validateHttpResponseStatus(
-            String stage, FederatedComputeHttpResponse httpResponse) {
-=======
     private static void validateHttpResponseStatus(String stage, OdpHttpResponse httpResponse) {
->>>>>>> a1912d40
         if (!HTTP_OK_STATUS.contains(httpResponse.getStatusCode())) {
             throw new IllegalStateException(stage + " failed: " + httpResponse.getStatusCode());
         }
@@ -555,13 +524,8 @@
         LogUtil.i(TAG, stage + " success.");
     }
 
-<<<<<<< HEAD
-    private void validateHttpResponseAllowAuthStatus(
-            String stage, FederatedComputeHttpResponse httpResponse) {
-=======
     private static void validateHttpResponseAllowAuthStatus(
             String stage, OdpHttpResponse httpResponse) {
->>>>>>> a1912d40
         if (!HTTP_OK_OR_UNAUTHENTICATED_STATUS.contains(httpResponse.getStatusCode())) {
             throw new IllegalStateException(stage + " failed: " + httpResponse.getStatusCode());
         }
@@ -569,15 +533,13 @@
         LogUtil.i(TAG, stage + " success.");
     }
 
-    private ListenableFuture<FederatedComputeHttpResponse> fetchTaskResource(
+    private ListenableFuture<OdpHttpResponse> fetchTaskResource(
             Resource resource, NetworkStats networkStats) {
         return fetchTaskResource(resource, networkStats, false);
     }
 
-    private ListenableFuture<FederatedComputeHttpResponse> fetchTaskResource(
-            Resource resource,
-            NetworkStats networkStats,
-            boolean payloadIntoFileEnabled) {
+    private ListenableFuture<OdpHttpResponse> fetchTaskResource(
+            Resource resource, NetworkStats networkStats, boolean payloadIntoFileEnabled) {
         switch (resource.getResourceCase()) {
             case URI:
                 Preconditions.checkArgument(
@@ -592,10 +554,10 @@
                     headerList.put(ACCEPT_ENCODING_HDR, GZIP_ENCODING_HDR);
                 }
                 LogUtil.d(TAG, "start fetch task resources");
-                FederatedComputeHttpRequest httpRequest =
-                        FederatedComputeHttpRequest.create(
+                OdpHttpRequest httpRequest =
+                        OdpHttpRequest.create(
                                 resource.getUri(),
-                                HttpMethod.GET,
+                                HttpClientUtils.HttpMethod.GET,
                                 headerList,
                                 HttpClientUtil.EMPTY_BODY);
                 networkStats.addBytesUploaded(getTotalSentBytes(httpRequest));
