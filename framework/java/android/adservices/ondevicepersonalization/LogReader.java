--- conflicted
+++ resolved
@@ -89,14 +89,10 @@
      */
     @WorkerThread
     @NonNull
-<<<<<<< HEAD
-    public List<EventLogRecord> getJoinedEvents(long startTimeMillis, long endTimeMillis) {
-=======
     public List<EventLogRecord> getJoinedEvents(
             @NonNull Instant startTime, @NonNull Instant endTime) {
         long startTimeMillis = startTime.toEpochMilli();
         long endTimeMillis = endTime.toEpochMilli();
->>>>>>> 0a1a84aa
         if (endTimeMillis <= startTimeMillis) {
             throw new IllegalArgumentException(
                     "endTimeMillis must be greater than startTimeMillis");
