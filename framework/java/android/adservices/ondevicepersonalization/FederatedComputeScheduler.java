/*
 * Copyright (C) 2022 The Android Open Source Project
 *
 * Licensed under the Apache License, Version 2.0 (the "License");
 * you may not use this file except in compliance with the License.
 * You may obtain a copy of the License at
 *
 *      http://www.apache.org/licenses/LICENSE-2.0
 *
 * Unless required by applicable law or agreed to in writing, software
 * distributed under the License is distributed on an "AS IS" BASIS,
 * WITHOUT WARRANTIES OR CONDITIONS OF ANY KIND, either express or implied.
 * See the License for the specific language governing permissions and
 * limitations under the License.
 */

package android.adservices.ondevicepersonalization;

import android.adservices.ondevicepersonalization.aidl.IDataAccessService;
import android.adservices.ondevicepersonalization.aidl.IFederatedComputeCallback;
import android.adservices.ondevicepersonalization.aidl.IFederatedComputeService;
import android.annotation.FlaggedApi;
import android.annotation.NonNull;
import android.annotation.WorkerThread;
import android.federatedcompute.common.TrainingOptions;
import android.os.RemoteException;

import com.android.adservices.ondevicepersonalization.flags.Flags;
import com.android.ondevicepersonalization.internal.util.LoggerFactory;

import java.util.concurrent.CountDownLatch;

/**
 * Handles scheduling federated compute jobs. See {@link
 * IsolatedService#getFederatedComputeScheduler}.
 */
@FlaggedApi(Flags.FLAG_ON_DEVICE_PERSONALIZATION_APIS_ENABLED)
public class FederatedComputeScheduler {
    private static final String TAG = FederatedComputeScheduler.class.getSimpleName();
    private static final LoggerFactory.Logger sLogger = LoggerFactory.getLogger();

    private final IFederatedComputeService mFcService;
    private final IDataAccessService mDataAccessService;

    /** @hide */
    public FederatedComputeScheduler(
<<<<<<< HEAD
            IFederatedComputeService binder,
            IDataAccessService dataService) {
=======
            IFederatedComputeService binder, IDataAccessService dataService) {
>>>>>>> ff72ce48
        mFcService = binder;
        mDataAccessService = dataService;
    }

    // TODO(b/300461799): add federated compute server document.
    // TODO(b/269665435): add sample code snippet.
    /**
     * Schedules a federated compute job. In {@link IsolatedService#onRequest}, the app can call
     * {@link IsolatedService#getFederatedComputeScheduler} to pass scheduler when construct {@link
     * IsolatedWorker}.
     *
     * @param params parameters related to job scheduling.
     * @param input the configuration of the federated compute. It should be consistent with the
     *     federated compute server setup.
     */
    @WorkerThread
    public void schedule(@NonNull Params params, @NonNull FederatedComputeInput input) {
        final long startTimeMillis = System.currentTimeMillis();
        int responseCode = Constants.STATUS_INTERNAL_ERROR;
        if (mFcService == null) {
            throw new IllegalStateException(
                    "FederatedComputeScheduler not available for this instance.");
        }

        android.federatedcompute.common.TrainingInterval trainingInterval =
                convertTrainingInterval(params.getTrainingInterval());
        TrainingOptions trainingOptions =
                new TrainingOptions.Builder()
                        .setPopulationName(input.getPopulationName())
                        .setTrainingInterval(trainingInterval)
                        .build();
        CountDownLatch latch = new CountDownLatch(1);
        final int[] err = {0};
        try {
            mFcService.schedule(
                    trainingOptions,
                    new IFederatedComputeCallback.Stub() {
                        @Override
                        public void onSuccess() {
                            latch.countDown();
                        }

                        @Override
                        public void onFailure(int i) {
                            err[0] = i;
                            latch.countDown();
                        }
                    });
            latch.await();
            if (err[0] != 0) {
                throw new IllegalStateException("Internal failure occurred while scheduling job");
            }
            responseCode = Constants.STATUS_SUCCESS;
        } catch (RemoteException | InterruptedException e) {
            sLogger.e(TAG + ": Failed to schedule federated compute job", e);
            throw new IllegalStateException(e);
        } finally {
            logApiCallStats(
                    Constants.API_NAME_FEDERATED_COMPUTE_SCHEDULE,
                    System.currentTimeMillis() - startTimeMillis,
                    responseCode);
        }
    }

    /**
     * Cancels a federated compute job with input training params. In {@link
     * IsolatedService#onRequest}, the app can call {@link
     * IsolatedService#getFederatedComputeScheduler} to pass scheduler when construct {@link
     * IsolatedWorker}.
     *
     * @param input the configuration of the federated compute. It should be consistent with the
     *     federated compute server setup.
     */
    @WorkerThread
    public void cancel(@NonNull FederatedComputeInput input) {
        final long startTimeMillis = System.currentTimeMillis();
        int responseCode = Constants.STATUS_INTERNAL_ERROR;
        if (mFcService == null) {
            throw new IllegalStateException(
                    "FederatedComputeScheduler not available for this instance.");
        }
        CountDownLatch latch = new CountDownLatch(1);
        final int[] err = {0};
        try {
            mFcService.cancel(
                    input.getPopulationName(),
                    new IFederatedComputeCallback.Stub() {
                        @Override
                        public void onSuccess() {
                            latch.countDown();
                        }

                        @Override
                        public void onFailure(int i) {
                            err[0] = i;
                            latch.countDown();
                        }
                    });
            latch.await();
            if (err[0] != 0) {
                throw new IllegalStateException("Internal failure occurred while cancelling job");
            }
            responseCode = Constants.STATUS_SUCCESS;
        } catch (RemoteException | InterruptedException e) {
            sLogger.e(TAG + ": Failed to cancel federated compute job", e);
            throw new IllegalStateException(e);
        } finally {
            logApiCallStats(
                    Constants.API_NAME_FEDERATED_COMPUTE_CANCEL,
                    System.currentTimeMillis() - startTimeMillis,
                    responseCode);
        }
        // TODO(b/328540464): Define metric enum for Cancel API and add stats
    }

    private android.federatedcompute.common.TrainingInterval convertTrainingInterval(
            TrainingInterval interval) {
        return new android.federatedcompute.common.TrainingInterval.Builder()
                .setMinimumIntervalMillis(interval.getMinimumInterval().toMillis())
                .setSchedulingMode(convertSchedulingMode(interval))
                .build();
    }

    private @android.federatedcompute.common.TrainingInterval.SchedulingMode int
            convertSchedulingMode(TrainingInterval interval) {
        switch (interval.getSchedulingMode()) {
            case TrainingInterval.SCHEDULING_MODE_ONE_TIME:
                return android.federatedcompute.common.TrainingInterval.SCHEDULING_MODE_ONE_TIME;
            case TrainingInterval.SCHEDULING_MODE_RECURRENT:
                return android.federatedcompute.common.TrainingInterval.SCHEDULING_MODE_RECURRENT;
            default:
                throw new IllegalStateException(
                        "Unsupported scheduling mode " + interval.getSchedulingMode());
        }
    }

    private void logApiCallStats(int apiName, long duration, int responseCode) {
        try {
            mDataAccessService.logApiCallStats(apiName, duration, responseCode);
        } catch (Exception e) {
<<<<<<< HEAD
            sLogger.i(TAG + " failed to log metrics", e);
=======
            sLogger.d(e, TAG + ": failed to log metrics");
>>>>>>> ff72ce48
        }
    }

    /** The parameters related to job scheduling. */
    public static class Params {
        /**
         * If training interval is scheduled for recurrent tasks, the earliest time this task could
         * start is after the minimum training interval expires. E.g. If the task is set to run
         * maximum once per day, the first run of this task will be one day after this task is
         * scheduled. When a one time job is scheduled, the earliest next runtime is calculated
         * based on federated compute default interval.
         */
        @NonNull private final TrainingInterval mTrainingInterval;

        public Params(@NonNull TrainingInterval trainingInterval) {
            mTrainingInterval = trainingInterval;
        }

        @NonNull
        public TrainingInterval getTrainingInterval() {
            return mTrainingInterval;
        }
    }
}<|MERGE_RESOLUTION|>--- conflicted
+++ resolved
@@ -44,12 +44,7 @@
 
     /** @hide */
     public FederatedComputeScheduler(
-<<<<<<< HEAD
-            IFederatedComputeService binder,
-            IDataAccessService dataService) {
-=======
             IFederatedComputeService binder, IDataAccessService dataService) {
->>>>>>> ff72ce48
         mFcService = binder;
         mDataAccessService = dataService;
     }
@@ -162,7 +157,6 @@
                     System.currentTimeMillis() - startTimeMillis,
                     responseCode);
         }
-        // TODO(b/328540464): Define metric enum for Cancel API and add stats
     }
 
     private android.federatedcompute.common.TrainingInterval convertTrainingInterval(
@@ -190,11 +184,7 @@
         try {
             mDataAccessService.logApiCallStats(apiName, duration, responseCode);
         } catch (Exception e) {
-<<<<<<< HEAD
-            sLogger.i(TAG + " failed to log metrics", e);
-=======
             sLogger.d(e, TAG + ": failed to log metrics");
->>>>>>> ff72ce48
         }
     }
 
