--- conflicted
+++ resolved
@@ -118,13 +118,9 @@
      * an app through {@link FederatedComputeScheduler#schedule}.
      *
      * @param input The parameters needed to generate the training example.
-<<<<<<< HEAD
-     * @param consumer Callback to be invoked on completion.
-=======
      * @param consumer Callback that receives the result. Should be called with <code>null</code> on
      *     an error. If called with <code>null</code>, no training examples is produced for this
      *     training session.
->>>>>>> 0a1a84aa
      */
     default void onTrainingExamples(
             @NonNull TrainingExamplesInput input,
