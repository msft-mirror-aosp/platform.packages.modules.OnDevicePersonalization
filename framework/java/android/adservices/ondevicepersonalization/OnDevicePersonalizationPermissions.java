/*
 * Copyright (C) 2022 The Android Open Source Project
 *
 * Licensed under the Apache License, Version 2.0 (the "License");
 * you may not use this file except in compliance with the License.
 * You may obtain a copy of the License at
 *
 *      http://www.apache.org/licenses/LICENSE-2.0
 *
 * Unless required by applicable law or agreed to in writing, software
 * distributed under the License is distributed on an "AS IS" BASIS,
 * WITHOUT WARRANTIES OR CONDITIONS OF ANY KIND, either express or implied.
 * See the License for the specific language governing permissions and
 * limitations under the License.
 */

package android.adservices.ondevicepersonalization;

import android.annotation.FlaggedApi;
import android.annotation.SystemApi;

import com.android.adservices.ondevicepersonalization.flags.Flags;

/**
 * OnDevicePersonalization permission settings.
 *
 * @hide
*/
@SystemApi
@FlaggedApi(Flags.FLAG_ON_DEVICE_PERSONALIZATION_APIS_ENABLED)
public class OnDevicePersonalizationPermissions {
    private OnDevicePersonalizationPermissions() {}

    /**
     * The permission that lets it modify ODP's enablement state.
     */
    public static final String MODIFY_ONDEVICEPERSONALIZATION_STATE =
            "android.permission.ondevicepersonalization.MODIFY_ONDEVICEPERSONALIZATION_STATE";

    /**
     * The permission required for callers to send measurement events to ODP.
     */
    public static final String NOTIFY_MEASUREMENT_EVENT =
            "android.permission.ondevicepersonalization.NOTIFY_MEASUREMENT_EVENT";
<<<<<<< HEAD
=======

    /**
     * The permission required to connect to the ODP system server component.
     * @hide
     */
    public static final String ACCESS_SYSTEM_SERVER_SERVICE =
            "android.permission.ondevicepersonalization.ACCESS_SYSTEM_SERVER_SERVICE";
>>>>>>> ff72ce48
}<|MERGE_RESOLUTION|>--- conflicted
+++ resolved
@@ -42,8 +42,6 @@
      */
     public static final String NOTIFY_MEASUREMENT_EVENT =
             "android.permission.ondevicepersonalization.NOTIFY_MEASUREMENT_EVENT";
-<<<<<<< HEAD
-=======
 
     /**
      * The permission required to connect to the ODP system server component.
@@ -51,5 +49,4 @@
      */
     public static final String ACCESS_SYSTEM_SERVER_SERVICE =
             "android.permission.ondevicepersonalization.ACCESS_SYSTEM_SERVER_SERVICE";
->>>>>>> ff72ce48
 }