--- conflicted
+++ resolved
@@ -49,18 +49,16 @@
         SystemServiceRegistry.registerContextAwareService(
                 ON_DEVICE_PERSONALIZATION_SERVICE, OnDevicePersonalizationManager.class,
                 (c) -> new OnDevicePersonalizationManager(c));
-<<<<<<< HEAD
+        SystemServiceRegistry.registerContextAwareService(
+                ON_DEVICE_PERSONALIZATION_PRIVACY_STATUS_SERVICE,
+                OnDevicePersonalizationPrivacyStatusManager.class,
+                (c) -> new OnDevicePersonalizationPrivacyStatusManager(c));
+
         if (SdkLevel.isAtLeastU()) {
             SystemServiceRegistry.registerStaticService(
                     ON_DEVICE_PERSONALIZATION_SYSTEM_SERVICE,
                     OnDevicePersonalizationSystemServiceManager.class,
                     (s) -> new OnDevicePersonalizationSystemServiceManager(s));
         }
-=======
-        SystemServiceRegistry.registerContextAwareService(
-                ON_DEVICE_PERSONALIZATION_PRIVACY_STATUS_SERVICE,
-                OnDevicePersonalizationPrivacyStatusManager.class,
-                (c) -> new OnDevicePersonalizationPrivacyStatusManager(c));
->>>>>>> ccffd5a9
     }
 }