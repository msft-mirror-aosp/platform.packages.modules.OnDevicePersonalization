--- conflicted
+++ resolved
@@ -93,13 +93,6 @@
     bootclasspath_fragments: ["com.android.ondevicepersonalization-bootclasspath-fragment"],
     systemserverclasspath_fragments: ["com.android.ondevicepersonalization-systemserverclasspath-fragment"],
     defaults: ["t-launched-apex-module"],
-<<<<<<< HEAD
-    prebuilts: [
-        "privapp_allowlist_com.android.ondevicepersonalization.services.xml",
-        "current_sdkinfo"
-    ],
-=======
     prebuilts: ["current_sdkinfo"],
     jni_libs: ["libfcp_cpp_dep_jni"],
->>>>>>> 3e454fd7
 }