/*
 * Copyright (C) 2022 The Android Open Source Project
 *
 * Licensed under the Apache License, Version 2.0 (the "License");
 * you may not use this file except in compliance with the License.
 * You may obtain a copy of the License at
 *
 *      http://www.apache.org/licenses/LICENSE-2.0
 *
 * Unless required by applicable law or agreed to in writing, software
 * distributed under the License is distributed on an "AS IS" BASIS,
 * WITHOUT WARRANTIES OR CONDITIONS OF ANY KIND, either express or implied.
 * See the License for the specific language governing permissions and
 * limitations under the License.
 */

package com.android.ondevicepersonalization.services.download;

import static android.app.job.JobScheduler.RESULT_FAILURE;

import static com.android.adservices.service.stats.AdServicesStatsLog.AD_SERVICES_BACKGROUND_JOBS_EXECUTION_REPORTED__EXECUTION_RESULT_CODE__SKIP_FOR_KILL_SWITCH_ON;
import static com.android.ondevicepersonalization.services.OnDevicePersonalizationConfig.DOWNLOAD_PROCESSING_TASK_JOB_ID;

import android.app.job.JobInfo;
import android.app.job.JobParameters;
import android.app.job.JobScheduler;
import android.app.job.JobService;
import android.content.ComponentName;
import android.content.Context;

import com.android.ondevicepersonalization.internal.util.LoggerFactory;
import com.android.ondevicepersonalization.services.FlagsFactory;
import com.android.ondevicepersonalization.services.OnDevicePersonalizationExecutors;
import com.android.ondevicepersonalization.services.manifest.AppManifestConfigHelper;
import com.android.ondevicepersonalization.services.statsd.joblogging.OdpJobServiceLogger;

import com.google.common.util.concurrent.Futures;
import com.google.common.util.concurrent.ListenableFuture;

import java.util.ArrayList;
import java.util.List;

/**
 * JobService to handle the processing of the downloaded vendor data
 */
public class OnDevicePersonalizationDownloadProcessingJobService extends JobService {
    private static final LoggerFactory.Logger sLogger = LoggerFactory.getLogger();
    private static final String TAG = "OnDevicePersonalizationDownloadProcessingJobService";
    private List<ListenableFuture<Void>> mFutures;

    /**
     * Schedules a unique instance of OnDevicePersonalizationDownloadProcessingJobService to be run.
     */
    public static int schedule(Context context) {
        JobScheduler jobScheduler = context.getSystemService(JobScheduler.class);
        if (jobScheduler.getPendingJob(
                DOWNLOAD_PROCESSING_TASK_JOB_ID) != null) {
            sLogger.d(TAG + ": Job is already scheduled. Doing nothing,");
            return RESULT_FAILURE;
        }
        ComponentName serviceComponent = new ComponentName(context,
                OnDevicePersonalizationDownloadProcessingJobService.class);
        JobInfo.Builder builder = new JobInfo.Builder(
                DOWNLOAD_PROCESSING_TASK_JOB_ID, serviceComponent);

        // Constraints.
        builder.setRequiresDeviceIdle(true);
        builder.setRequiresBatteryNotLow(true);
        builder.setRequiresStorageNotLow(true);
        builder.setRequiredNetworkType(JobInfo.NETWORK_TYPE_NONE);
        builder.setPersisted(true);

        return jobScheduler.schedule(builder.build());
    }

    @Override
    public boolean onStartJob(JobParameters params) {
        sLogger.d(TAG + ": onStartJob()");
        OdpJobServiceLogger.getInstance(this).recordOnStartJob(DOWNLOAD_PROCESSING_TASK_JOB_ID);
        if (FlagsFactory.getFlags().getGlobalKillSwitch()) {
            sLogger.d(TAG + ": GlobalKillSwitch enabled, finishing job.");
            OdpJobServiceLogger.getInstance(this).recordJobSkipped(
                    DOWNLOAD_PROCESSING_TASK_JOB_ID,
                    AD_SERVICES_BACKGROUND_JOBS_EXECUTION_REPORTED__EXECUTION_RESULT_CODE__SKIP_FOR_KILL_SWITCH_ON);
            jobFinished(params, /* wantsReschedule = */ false);
            return true;
        }

<<<<<<< HEAD
        mFutures = new ArrayList<>();
        for (PackageInfo packageInfo : this.getPackageManager().getInstalledPackages(
                PackageManager.PackageInfoFlags.of(GET_META_DATA))) {
            String packageName = packageInfo.packageName;
            if (AppManifestConfigHelper.manifestContainsOdpSettings(
                    this, packageName)) {
                if (!PartnerEnrollmentChecker.isIsolatedServiceEnrolled(packageName)) {
                    sLogger.d(TAG + ": service %s has ODP manifest, but not enrolled",
                            packageName);
                    continue;
                }
                sLogger.d(TAG + ": service %s has ODP manifest and is enrolled", packageName);
                mFutures.add(Futures.submitAsync(
                        new OnDevicePersonalizationDataProcessingAsyncCallable(packageName,
                                this),
                        OnDevicePersonalizationExecutors.getBackgroundExecutor()));
            }
        }
        var unused = Futures.whenAllComplete(mFutures).call(() -> {
            boolean wantsReschedule = false;
            boolean allSuccess = true;
            for (ListenableFuture<Void> future : mFutures) {
                try {
                    future.get();
                } catch (Exception e) {
                    allSuccess = false;
                    break;
                }
            }
            OdpJobServiceLogger.getInstance(
                    OnDevicePersonalizationDownloadProcessingJobService.this)
                    .recordJobFinished(
                            DOWNLOAD_PROCESSING_TASK_JOB_ID,
                            /* isSuccessful= */ allSuccess,
                            wantsReschedule);
            jobFinished(params, wantsReschedule);
            return null;
        }, OnDevicePersonalizationExecutors.getLightweightExecutor());
=======
        OnDevicePersonalizationExecutors.getHighPriorityBackgroundExecutor()
                .execute(
                        () -> {
                            mFutures = new ArrayList<>();
                            // Processing installed packages
                            for (String packageName :
                                    AppManifestConfigHelper.getOdpPackages(
                                            /* context= */ this, /* enrolledOnly= */ true)) {
                                mFutures.add(
                                        Futures.submitAsync(
                                                new OnDevicePersonalizationDataProcessingAsyncCallable(
                                                        packageName, /* context= */ this),
                                                OnDevicePersonalizationExecutors
                                                        .getBackgroundExecutor()));
                            }

                            // Handling task completion asynchronously
                            var unused =
                                    Futures.whenAllComplete(mFutures)
                                            .call(
                                                    () -> {
                                                        boolean wantsReschedule = false;
                                                        boolean allSuccess = true;
                                                        int successTaskCount = 0;
                                                        int failureTaskCount = 0;
                                                        for (ListenableFuture<Void> future :
                                                                mFutures) {
                                                            try {
                                                                future.get();
                                                                successTaskCount++;
                                                            } catch (Exception e) {
                                                                sLogger.e(
                                                                        e,
                                                                        TAG
                                                                                + ": Error"
                                                                                + " processing"
                                                                                + " future");
                                                                failureTaskCount++;
                                                                allSuccess = false;
                                                            }
                                                        }
                                                        sLogger.d(
                                                                TAG
                                                                        + ": all download"
                                                                        + " processing tasks"
                                                                        + " finished, %d succeeded,"
                                                                        + " %d failed",
                                                                successTaskCount,
                                                                failureTaskCount);
                                                        OdpJobServiceLogger.getInstance(
                                                                        OnDevicePersonalizationDownloadProcessingJobService
                                                                                .this)
                                                                .recordJobFinished(
                                                                        DOWNLOAD_PROCESSING_TASK_JOB_ID,
                                                                        /* isSuccessful= */ allSuccess,
                                                                        wantsReschedule);
                                                        jobFinished(params, wantsReschedule);
                                                        return null;
                                                    },
                                                    OnDevicePersonalizationExecutors
                                                            .getLightweightExecutor());
                        });
>>>>>>> a1912d40

        return true;
    }

    @Override
    public boolean onStopJob(JobParameters params) {
        if (mFutures != null) {
            for (ListenableFuture<Void> f : mFutures) {
                f.cancel(true);
            }
        }
        // Reschedule the job since it ended before finishing
        boolean wantsReschedule = true;
        OdpJobServiceLogger.getInstance(this)
                .recordOnStopJob(
                        params,
                        DOWNLOAD_PROCESSING_TASK_JOB_ID,
                        wantsReschedule);
        return wantsReschedule;
    }
}<|MERGE_RESOLUTION|>--- conflicted
+++ resolved
@@ -86,46 +86,6 @@
             return true;
         }
 
-<<<<<<< HEAD
-        mFutures = new ArrayList<>();
-        for (PackageInfo packageInfo : this.getPackageManager().getInstalledPackages(
-                PackageManager.PackageInfoFlags.of(GET_META_DATA))) {
-            String packageName = packageInfo.packageName;
-            if (AppManifestConfigHelper.manifestContainsOdpSettings(
-                    this, packageName)) {
-                if (!PartnerEnrollmentChecker.isIsolatedServiceEnrolled(packageName)) {
-                    sLogger.d(TAG + ": service %s has ODP manifest, but not enrolled",
-                            packageName);
-                    continue;
-                }
-                sLogger.d(TAG + ": service %s has ODP manifest and is enrolled", packageName);
-                mFutures.add(Futures.submitAsync(
-                        new OnDevicePersonalizationDataProcessingAsyncCallable(packageName,
-                                this),
-                        OnDevicePersonalizationExecutors.getBackgroundExecutor()));
-            }
-        }
-        var unused = Futures.whenAllComplete(mFutures).call(() -> {
-            boolean wantsReschedule = false;
-            boolean allSuccess = true;
-            for (ListenableFuture<Void> future : mFutures) {
-                try {
-                    future.get();
-                } catch (Exception e) {
-                    allSuccess = false;
-                    break;
-                }
-            }
-            OdpJobServiceLogger.getInstance(
-                    OnDevicePersonalizationDownloadProcessingJobService.this)
-                    .recordJobFinished(
-                            DOWNLOAD_PROCESSING_TASK_JOB_ID,
-                            /* isSuccessful= */ allSuccess,
-                            wantsReschedule);
-            jobFinished(params, wantsReschedule);
-            return null;
-        }, OnDevicePersonalizationExecutors.getLightweightExecutor());
-=======
         OnDevicePersonalizationExecutors.getHighPriorityBackgroundExecutor()
                 .execute(
                         () -> {
@@ -188,7 +148,6 @@
                                                     OnDevicePersonalizationExecutors
                                                             .getLightweightExecutor());
                         });
->>>>>>> a1912d40
 
         return true;
     }
