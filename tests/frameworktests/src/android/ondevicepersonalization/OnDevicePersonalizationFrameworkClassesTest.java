/*
 * Copyright 2022 The Android Open Source Project
 *
 * Licensed under the Apache License, Version 2.0 (the "License");
 * you may not use this file except in compliance with the License.
 * You may obtain a copy of the License at
 *
 *      http://www.apache.org/licenses/LICENSE-2.0
 *
 * Unless required by applicable law or agreed to in writing, software
 * distributed under the License is distributed on an "AS IS" BASIS,
 * WITHOUT WARRANTIES OR CONDITIONS OF ANY KIND, either express or implied.
 * See the License for the specific language governing permissions and
 * limitations under the License.
 */

package android.ondevicepersonalization;

import static org.junit.Assert.assertEquals;

import android.ondevicepersonalization.rtb.Banner;
import android.ondevicepersonalization.rtb.Bid;
import android.ondevicepersonalization.rtb.BidRequest;
import android.ondevicepersonalization.rtb.BidResponse;
import android.ondevicepersonalization.rtb.Imp;
import android.ondevicepersonalization.rtb.SeatBid;
import android.os.Parcel;
import android.os.PersistableBundle;

import androidx.test.ext.junit.runners.AndroidJUnit4;
import androidx.test.filters.SmallTest;

import org.junit.Test;
import org.junit.runner.RunWith;

/**
 * Unit Tests of Framework API Classes.
 */
@SmallTest
@RunWith(AndroidJUnit4.class)
public class OnDevicePersonalizationFrameworkClassesTest {
    /**
     * Tests that the BidResponse object serializes correctly.
     */
    @Test
    public void testBidResponse() {
        Bid.Builder builder = new Bid.Builder();
        builder.setKey("key1");
        builder.setPrice(10.0);
        builder.setAdm("[adm]");
        builder.setAdomain("example.com");

        PersistableBundle ext = new PersistableBundle();
        ext.putInt("key2", 100);

        SeatBid.Builder seatBidBuilder = new SeatBid.Builder();
        seatBidBuilder.setSeat("seat10");
        seatBidBuilder.setExt(ext);
        seatBidBuilder.addBids(builder.build());

        BidResponse.Builder bidResponseBuilder = new BidResponse.Builder();
        bidResponseBuilder.addSeatBids(seatBidBuilder.build());
        bidResponseBuilder.setCur("abc");
        bidResponseBuilder.setNbr(10);
        bidResponseBuilder.setExt(ext);
        BidResponse response = bidResponseBuilder.build();

        assertEquals("abc", response.getCur());
        Bid bid = response.getSeatBids().get(0).getBids().get(0);
        assertEquals("key1", bid.getKey());
        assertEquals(10.0, bid.getPrice(), 0.01);
        assertEquals("[adm]", bid.getAdm());
        assertEquals("example.com", bid.getAdomain());

        Parcel parcel = Parcel.obtain();
        response.writeToParcel(parcel, 0);
        parcel.setDataPosition(0);
        BidResponse response2 = BidResponse.CREATOR.createFromParcel(parcel);

        assertEquals("abc", response2.getCur());
        assertEquals(100, response2.getExt().getInt("key2"));
        assertEquals(100, response2.getSeatBids().get(0).getExt().getInt("key2"));
        assertEquals("seat10", response2.getSeatBids().get(0).getSeat());
        Bid bid2 = response2.getSeatBids().get(0).getBids().get(0);
        assertEquals("key1", bid2.getKey());
        assertEquals(10.0, bid2.getPrice(), 0.01);
        assertEquals("[adm]", bid2.getAdm());
        assertEquals("example.com", bid2.getAdomain());
    }

    /**
     * Tests that the BidRequest object serializes correctly.
     */
    @Test
    public void testBidRequest() {
        Banner.Builder builder = new Banner.Builder();
        builder.setW(100);
        builder.setH(200);

        Imp.Builder impBuilder = new Imp.Builder();
        impBuilder.setBanner(builder.build());

        BidRequest.Builder bidRequestBuilder = new BidRequest.Builder();
        bidRequestBuilder.addImps(impBuilder.build());
        BidRequest request = bidRequestBuilder.build();

        Banner banner = request.getImps().get(0).getBanner();
        assertEquals(100, banner.getW());
        assertEquals(200, banner.getH());

        Parcel parcel = Parcel.obtain();
        request.writeToParcel(parcel, 0);
        parcel.setDataPosition(0);
        BidRequest request2 = BidRequest.CREATOR.createFromParcel(parcel);

        assertEquals(request, request2);
        Banner banner2 = request2.getImps().get(0).getBanner();
        assertEquals(100, banner2.getW());
        assertEquals(200, banner2.getH());
    }

    /**
     * Tests that the ExchangeResult object serializes correctly.
     */
    @Test
    public void testExchangeResult() {
        ExchangeResult result =
                new ExchangeResult.Builder()
                        .setKey("key1")
                        .setResponse("content")
                        .build();

        Parcel parcel = Parcel.obtain();
        result.writeToParcel(parcel, 0);
        parcel.setDataPosition(0);
        ExchangeResult result2 = ExchangeResult.CREATOR.createFromParcel(parcel);

        assertEquals(result, result2);
        assertEquals("key1", result2.getKey());
        assertEquals("content", result2.getResponse());
    }

    /**
     * Tests that the AppRequestResult object serializes correctly.
     */
    @Test
    public void testAppRequestResult() {
        AppRequestResult result =
                new AppRequestResult.Builder()
                    .addSlotResults(
                        new SlotResult.Builder().setSlotId("abc")
                            .addWinningBids(
                                new ScoredBid.Builder()
                                    .setBidId("bid1")
                                    .setPrice(5.0)
                                    .setScore(1.0)
                                    .build())
                            .addRejectedBids(
                                new ScoredBid.Builder()
                                    .setBidId("bid2")
                                    .setPrice(1.0)
                                    .setScore(0.1)
                                    .build())
                            .build())
                    .build();

        Parcel parcel = Parcel.obtain();
        result.writeToParcel(parcel, 0);
        parcel.setDataPosition(0);
        AppRequestResult result2 = AppRequestResult.CREATOR.createFromParcel(parcel);

        assertEquals(result, result2);
        SlotResult slotResult = result2.getSlotResults().get(0);
        assertEquals("abc", slotResult.getSlotId());
        assertEquals("bid1", slotResult.getWinningBids().get(0).getBidId());
        assertEquals(5.0, slotResult.getWinningBids().get(0).getPrice(), 0.0);
        assertEquals(1.0, slotResult.getWinningBids().get(0).getScore(), 0.0);
        assertEquals("bid2", slotResult.getRejectedBids().get(0).getBidId());
        assertEquals(1.0, slotResult.getRejectedBids().get(0).getPrice(), 0.0);
        assertEquals(0.1, slotResult.getRejectedBids().get(0).getScore(), 0.0);
    }
<<<<<<< HEAD
=======

    /**
     * Tests that the SlotInfo object serializes correctly.
     */
    @Test
    public void testSlotInfo() {
        SlotInfo slotInfo = new SlotInfo.Builder().setWidth(100).setHeight(50).build();

        Parcel parcel = Parcel.obtain();
        slotInfo.writeToParcel(parcel, 0);
        parcel.setDataPosition(0);
        SlotInfo slotInfo2 = SlotInfo.CREATOR.createFromParcel(parcel);

        assertEquals(slotInfo, slotInfo2);
        assertEquals(100, slotInfo2.getWidth());
        assertEquals(50, slotInfo2.getHeight());
    }

    /**
     * Tests that the RenderContentResult object serializes correctly.
     */
    @Test
    public void testRenderContentResult() {
        RenderContentResult result = new RenderContentResult.Builder().setContent("abc").build();

        Parcel parcel = Parcel.obtain();
        result.writeToParcel(parcel, 0);
        parcel.setDataPosition(0);
        RenderContentResult result2 = RenderContentResult.CREATOR.createFromParcel(parcel);

        assertEquals(result, result2);
        assertEquals("abc", result2.getContent());
    }

    /**
     * Tests that the DownloadResult object serializes correctly.
     */
    @Test
    public void teetDownloadResult() {
        DownloadResult result = new DownloadResult.Builder()
                .addKeysToRetain("abc").addKeysToRetain("def").build();

        Parcel parcel = Parcel.obtain();
        result.writeToParcel(parcel, 0);
        parcel.setDataPosition(0);
        DownloadResult result2 = DownloadResult.CREATOR.createFromParcel(parcel);

        assertEquals(result, result2);
        assertEquals("abc", result2.getKeysToRetain().get(0));
        assertEquals("def", result2.getKeysToRetain().get(1));
    }
>>>>>>> a7cdd59a
}<|MERGE_RESOLUTION|>--- conflicted
+++ resolved
@@ -179,8 +179,6 @@
         assertEquals(1.0, slotResult.getRejectedBids().get(0).getPrice(), 0.0);
         assertEquals(0.1, slotResult.getRejectedBids().get(0).getScore(), 0.0);
     }
-<<<<<<< HEAD
-=======
 
     /**
      * Tests that the SlotInfo object serializes correctly.
@@ -232,5 +230,4 @@
         assertEquals("abc", result2.getKeysToRetain().get(0));
         assertEquals("def", result2.getKeysToRetain().get(1));
     }
->>>>>>> a7cdd59a
 }