/*
 * Copyright 2022 The Android Open Source Project
 *
 * Licensed under the Apache License, Version 2.0 (the "License");
 * you may not use this file except in compliance with the License.
 * You may obtain a copy of the License at
 *
 *      http://www.apache.org/licenses/LICENSE-2.0
 *
 * Unless required by applicable law or agreed to in writing, software
 * distributed under the License is distributed on an "AS IS" BASIS,
 * WITHOUT WARRANTIES OR CONDITIONS OF ANY KIND, either express or implied.
 * See the License for the specific language governing permissions and
 * limitations under the License.
 */

package android.ondevicepersonalization;

import static org.junit.Assert.assertEquals;
import static org.junit.Assert.assertThrows;
import static org.junit.Assert.assertTrue;

import android.ondevicepersonalization.aidl.IDataAccessService;
import android.ondevicepersonalization.aidl.IDataAccessServiceCallback;
import android.ondevicepersonalization.aidl.IPersonalizationService;
import android.ondevicepersonalization.aidl.IPersonalizationServiceCallback;
import android.os.Bundle;
import android.os.ParcelFileDescriptor;
import android.os.PersistableBundle;

import androidx.test.ext.junit.runners.AndroidJUnit4;
import androidx.test.filters.SmallTest;

import org.junit.Before;
import org.junit.Test;
import org.junit.runner.RunWith;

import java.util.concurrent.CountDownLatch;

/**
 * Unit Tests of PersonalizationService class.
 */
@SmallTest
@RunWith(AndroidJUnit4.class)
public class PersonalizationServiceTest {
    private final TestPersonalizationService mTestPersonalizationService =
            new TestPersonalizationService();
    private IPersonalizationService mBinder;
    private final CountDownLatch mLatch = new CountDownLatch(1);
    private boolean mOnAppRequestCalled;
    private boolean mOnDownloadCalled;
    private boolean mRenderContentCalled;
    private boolean mComputeEventMetricsCalled;
    private Bundle mCallbackResult;
    private int mCallbackErrorCode;

    @Before
    public void setUp() {
        mTestPersonalizationService.onCreate();
        mBinder =
            IPersonalizationService.Stub.asInterface(mTestPersonalizationService.onBind(null));
    }

    @Test
    public void testServiceThrowsIfOpcodeInvalid() throws Exception {
        assertThrows(
                IllegalArgumentException.class,
                () -> {
                    mBinder.onRequest(
                            9999, new Bundle(),
                            new TestPersonalizationServiceCallback());
                });
    }

    @Test
    public void testOnAppRequest() throws Exception {
        PersistableBundle appParams = new PersistableBundle();
        appParams.putString("x", "y");
        AppRequestInput input =
                new AppRequestInput.Builder()
                .setAppPackageName("com.testapp")
                .setAppParams(appParams)
                .build();
        Bundle params = new Bundle();
        params.putParcelable(Constants.EXTRA_INPUT, input);
        params.putBinder(Constants.EXTRA_DATA_ACCESS_SERVICE_BINDER, new TestDataAccessService());
        mBinder.onRequest(
                Constants.OP_APP_REQUEST, params, new TestPersonalizationServiceCallback());
        mLatch.await();
        assertTrue(mOnAppRequestCalled);
        AppRequestResult appRequestResult =
                mCallbackResult.getParcelable(Constants.EXTRA_RESULT, AppRequestResult.class);
        assertEquals("123",
                appRequestResult.getSlotResults().get(0).getWinningBids().get(0).getBidId());
    }

    @Test
    public void testOnAppRequestPropagatesError() throws Exception {
        PersistableBundle appParams = new PersistableBundle();
        appParams.putInt("error", 1);  // Trigger an error in the service.
        AppRequestInput input =
                new AppRequestInput.Builder()
                .setAppPackageName("com.testapp")
                .setAppParams(appParams)
                .build();
        Bundle params = new Bundle();
        params.putParcelable(Constants.EXTRA_INPUT, input);
        params.putBinder(Constants.EXTRA_DATA_ACCESS_SERVICE_BINDER, new TestDataAccessService());
        mBinder.onRequest(
                Constants.OP_APP_REQUEST, params, new TestPersonalizationServiceCallback());
        mLatch.await();
        assertTrue(mOnAppRequestCalled);
        assertEquals(Constants.STATUS_INTERNAL_ERROR, mCallbackErrorCode);
    }

    @Test
    public void testOnAppRequestWithoutAppParams() throws Exception {
        AppRequestInput input =
                new AppRequestInput.Builder()
                .setAppPackageName("com.testapp")
                .build();
        Bundle params = new Bundle();
        params.putParcelable(Constants.EXTRA_INPUT, input);
        params.putBinder(Constants.EXTRA_DATA_ACCESS_SERVICE_BINDER, new TestDataAccessService());
        mBinder.onRequest(
                Constants.OP_APP_REQUEST, params, new TestPersonalizationServiceCallback());
        mLatch.await();
        assertTrue(mOnAppRequestCalled);
    }

    @Test
    public void testOnAppRequestThrowsIfParamsMissing() throws Exception {
        assertThrows(
                NullPointerException.class,
                () -> {
                    mBinder.onRequest(
                            Constants.OP_APP_REQUEST, null,
                            new TestPersonalizationServiceCallback());
                });
    }

    @Test
    public void testOnAppRequestThrowsIfInputMissing() throws Exception {
        Bundle params = new Bundle();
        params.putBinder(Constants.EXTRA_DATA_ACCESS_SERVICE_BINDER, new TestDataAccessService());
        assertThrows(
                NullPointerException.class,
                () -> {
                    mBinder.onRequest(
                            Constants.OP_APP_REQUEST, params,
                            new TestPersonalizationServiceCallback());
                });
    }

    @Test
    public void testOnAppRequestThrowsIfDataAccessServiceMissing() throws Exception {
        AppRequestInput input =
                new AppRequestInput.Builder()
                .setAppPackageName("com.testapp")
                .build();
        Bundle params = new Bundle();
        params.putParcelable(Constants.EXTRA_INPUT, input);
        assertThrows(
                NullPointerException.class,
                () -> {
                    mBinder.onRequest(
                            Constants.OP_APP_REQUEST, params,
                            new TestPersonalizationServiceCallback());
                });
    }

    @Test
    public void testOnAppRequestThrowsIfCallbackMissing() throws Exception {
        AppRequestInput input =
                new AppRequestInput.Builder()
                .setAppPackageName("com.testapp")
                .build();
        Bundle params = new Bundle();
        params.putParcelable(Constants.EXTRA_INPUT, input);
        params.putBinder(Constants.EXTRA_DATA_ACCESS_SERVICE_BINDER, new TestDataAccessService());
        assertThrows(
                NullPointerException.class,
                () -> {
                    mBinder.onRequest(
                            Constants.OP_APP_REQUEST, params, null);
                });
    }

    @Test
    public void testOnDownload() throws Exception {
        ParcelFileDescriptor[] pfds = ParcelFileDescriptor.createPipe();
        DownloadInput input = new DownloadInput.Builder().setParcelFileDescriptor(pfds[0]).build();
        Bundle params = new Bundle();
        params.putParcelable(Constants.EXTRA_INPUT, input);
        params.putBinder(Constants.EXTRA_DATA_ACCESS_SERVICE_BINDER, new TestDataAccessService());
        mBinder.onRequest(
                Constants.OP_DOWNLOAD_FINISHED, params, new TestPersonalizationServiceCallback());
        mLatch.await();
        assertTrue(mOnDownloadCalled);
        DownloadResult downloadResult =
                mCallbackResult.getParcelable(Constants.EXTRA_RESULT, DownloadResult.class);
        assertEquals("12", downloadResult.getKeysToRetain().get(0));
        pfds[0].close();
        pfds[1].close();
    }

    @Test
    public void testOnDownloadThrowsIfParamsMissing() throws Exception {
        assertThrows(
                NullPointerException.class,
                () -> {
                    mBinder.onRequest(
                            Constants.OP_DOWNLOAD_FINISHED, null,
                            new TestPersonalizationServiceCallback());
                });
    }

    @Test
    public void testOnDownloadThrowsIfInputMissing() throws Exception {
        Bundle params = new Bundle();
        params.putBinder(Constants.EXTRA_DATA_ACCESS_SERVICE_BINDER, new TestDataAccessService());
        assertThrows(
                NullPointerException.class,
                () -> {
                    mBinder.onRequest(
                            Constants.OP_DOWNLOAD_FINISHED, params,
                            new TestPersonalizationServiceCallback());
                });
    }

    @Test
    public void testOnDownloadThrowsIfDataAccessServiceMissing() throws Exception {
        ParcelFileDescriptor[] pfds = ParcelFileDescriptor.createPipe();
        DownloadInput input = new DownloadInput.Builder().setParcelFileDescriptor(pfds[0]).build();
        Bundle params = new Bundle();
        params.putParcelable(Constants.EXTRA_INPUT, input);
        assertThrows(
                NullPointerException.class,
                () -> {
                    mBinder.onRequest(
                            Constants.OP_DOWNLOAD_FINISHED, params,
                            new TestPersonalizationServiceCallback());
                });
        pfds[0].close();
        pfds[1].close();
    }

    @Test
    public void testOnDownloadThrowsIfCallbackMissing() throws Exception {
        ParcelFileDescriptor[] pfds = ParcelFileDescriptor.createPipe();
        DownloadInput input = new DownloadInput.Builder().setParcelFileDescriptor(pfds[0]).build();
        Bundle params = new Bundle();
        params.putParcelable(Constants.EXTRA_INPUT, input);
        params.putBinder(Constants.EXTRA_DATA_ACCESS_SERVICE_BINDER, new TestDataAccessService());
        assertThrows(
                NullPointerException.class,
                () -> {
                    mBinder.onRequest(
                            Constants.OP_DOWNLOAD_FINISHED, params, null);
                });
    }

    @Test
    public void testRenderContent() throws Exception {
        RenderContentInput input =
                new RenderContentInput.Builder()
                .setSlotInfo(
                    new SlotInfo.Builder().build()
                )
                .addBidIds("a")
                .addBidIds("b")
                .build();
        Bundle params = new Bundle();
        params.putParcelable(Constants.EXTRA_INPUT, input);
        params.putBinder(Constants.EXTRA_DATA_ACCESS_SERVICE_BINDER, new TestDataAccessService());
        mBinder.onRequest(
                Constants.OP_RENDER_CONTENT, params, new TestPersonalizationServiceCallback());
        mLatch.await();
        assertTrue(mRenderContentCalled);
        RenderContentResult result =
                mCallbackResult.getParcelable(Constants.EXTRA_RESULT, RenderContentResult.class);
        assertEquals("htmlstring", result.getContent());
    }

    @Test
    public void testRenderContentPropagatesError() throws Exception {
        RenderContentInput input =
                new RenderContentInput.Builder()
                .setSlotInfo(
                    new SlotInfo.Builder().build()
                )
                .addBidIds("z")  // Trigger error in service.
                .build();
        Bundle params = new Bundle();
        params.putParcelable(Constants.EXTRA_INPUT, input);
        params.putBinder(Constants.EXTRA_DATA_ACCESS_SERVICE_BINDER, new TestDataAccessService());
        mBinder.onRequest(
                Constants.OP_RENDER_CONTENT, params, new TestPersonalizationServiceCallback());
        mLatch.await();
        assertTrue(mRenderContentCalled);
        assertEquals(Constants.STATUS_INTERNAL_ERROR, mCallbackErrorCode);
    }

    @Test
    public void testRenderContentThrowsIfParamsMissing() throws Exception {
        assertThrows(
                NullPointerException.class,
                () -> {
                    mBinder.onRequest(
                            Constants.OP_RENDER_CONTENT, null,
                            new TestPersonalizationServiceCallback());
                });
    }

    @Test
    public void testRenderContentThrowsIfInputMissing() throws Exception {
        Bundle params = new Bundle();
        params.putBinder(Constants.EXTRA_DATA_ACCESS_SERVICE_BINDER, new TestDataAccessService());
        assertThrows(
                NullPointerException.class,
                () -> {
                    mBinder.onRequest(
                            Constants.OP_RENDER_CONTENT, params,
                            new TestPersonalizationServiceCallback());
                });
    }

    @Test
    public void testRenderContentThrowsIfDataAccessServiceMissing() throws Exception {
        RenderContentInput input =
                new RenderContentInput.Builder()
                .setSlotInfo(
                    new SlotInfo.Builder().build()
                )
                .addBidIds("a")
                .addBidIds("b")
                .build();
        Bundle params = new Bundle();
        params.putParcelable(Constants.EXTRA_INPUT, input);
        assertThrows(
                NullPointerException.class,
                () -> {
                    mBinder.onRequest(
                            Constants.OP_RENDER_CONTENT, params,
                            new TestPersonalizationServiceCallback());
                });
    }

    @Test
    public void testRenderContentThrowsIfCallbackMissing() throws Exception {
        RenderContentInput input =
                new RenderContentInput.Builder()
                .setSlotInfo(
                    new SlotInfo.Builder().build()
                )
                .addBidIds("a")
                .addBidIds("b")
                .build();
        Bundle params = new Bundle();
        params.putParcelable(Constants.EXTRA_INPUT, input);
        params.putBinder(Constants.EXTRA_DATA_ACCESS_SERVICE_BINDER, new TestDataAccessService());
        assertThrows(
                NullPointerException.class,
                () -> {
                    mBinder.onRequest(
                            Constants.OP_RENDER_CONTENT, params, null);
                });
    }

    @Test
    public void testComputeEventMetrics() throws Exception {
        Bundle params = new Bundle();
        params.putParcelable(
                Constants.EXTRA_INPUT, new EventMetricsInput.Builder().build());
        params.putBinder(Constants.EXTRA_DATA_ACCESS_SERVICE_BINDER, new TestDataAccessService());
        mBinder.onRequest(
                Constants.OP_COMPUTE_EVENT_METRICS, params,
                new TestPersonalizationServiceCallback());
        mLatch.await();
        assertTrue(mComputeEventMetricsCalled);
        EventMetricsResult result =
                mCallbackResult.getParcelable(Constants.EXTRA_RESULT, EventMetricsResult.class);
        assertEquals(2468, result.getMetrics().getIntMetrics()[0]);
    }

    @Test
    public void testComputeEventMetricsPropagatesError() throws Exception {
        PersistableBundle eventParams = new PersistableBundle();
        eventParams.putInt("x", 9999);  // Input value 9999 will trigger an error in the service.
        Bundle params = new Bundle();
        params.putParcelable(
                Constants.EXTRA_INPUT,
<<<<<<< HEAD
                // Input value 9999 will trigger an error in the service.
                new EventMetricsInput.Builder().setIntInputs(9999).build());
=======
                new EventMetricsInput.Builder().setEventParams(eventParams).build());
>>>>>>> 86544e1a
        params.putBinder(Constants.EXTRA_DATA_ACCESS_SERVICE_BINDER, new TestDataAccessService());
        mBinder.onRequest(
                Constants.OP_COMPUTE_EVENT_METRICS, params,
                new TestPersonalizationServiceCallback());
        mLatch.await();
        assertTrue(mComputeEventMetricsCalled);
        assertEquals(Constants.STATUS_INTERNAL_ERROR, mCallbackErrorCode);
    }

    @Test
    public void testComputeEventMetricsThrowsIfParamsMissing() throws Exception {
        assertThrows(
                NullPointerException.class,
                () -> {
                    mBinder.onRequest(
                            Constants.OP_COMPUTE_EVENT_METRICS, null,
                            new TestPersonalizationServiceCallback());
                });
    }

    @Test
    public void testComputeEventMetricsThrowsIfInputMissing() throws Exception {
        Bundle params = new Bundle();
        params.putBinder(Constants.EXTRA_DATA_ACCESS_SERVICE_BINDER, new TestDataAccessService());
        assertThrows(
                NullPointerException.class,
                () -> {
                    mBinder.onRequest(
                            Constants.OP_COMPUTE_EVENT_METRICS, params,
                            new TestPersonalizationServiceCallback());
                });
    }

    @Test
    public void testComputeEventMetricsThrowsIfDataAccessServiceMissing() throws Exception {
        Bundle params = new Bundle();
        params.putParcelable(
                Constants.EXTRA_INPUT, new EventMetricsInput.Builder().build());
        assertThrows(
                NullPointerException.class,
                () -> {
                    mBinder.onRequest(
                            Constants.OP_COMPUTE_EVENT_METRICS, params,
                            new TestPersonalizationServiceCallback());
                });
    }

    @Test
    public void testComputeEventMetricsThrowsIfCallbackMissing() throws Exception {
        Bundle params = new Bundle();
        params.putParcelable(
                Constants.EXTRA_INPUT, new EventMetricsInput.Builder().build());
        params.putBinder(Constants.EXTRA_DATA_ACCESS_SERVICE_BINDER, new TestDataAccessService());
        assertThrows(
                NullPointerException.class,
                () -> {
                    mBinder.onRequest(
                            Constants.OP_COMPUTE_EVENT_METRICS, params, null);
                });
    }

    class TestPersonalizationService extends PersonalizationService {
        @Override public void onAppRequest(
                AppRequestInput input,
                OnDevicePersonalizationContext odpContext,
                Callback<AppRequestResult> callback
        ) {
            mOnAppRequestCalled = true;
            if (input.getAppParams() != null && input.getAppParams().getInt("error") > 0) {
                callback.onError();
            } else {
                callback.onResult(
                        new AppRequestResult.Builder()
                        .addSlotResults(
                            new SlotResult.Builder()
                                .addWinningBids(
                                    new ScoredBid.Builder()
                                    .setBidId("123")
                                    .build()
                                )
                                .build()
                        )
                        .build());
            }
        }

        @Override public void onDownload(
                DownloadInput input,
                OnDevicePersonalizationContext odpContext,
                Callback<DownloadResult> callback
        ) {
            mOnDownloadCalled = true;
            callback.onResult(new DownloadResult.Builder().addKeysToRetain("12").build());
        }

        @Override public void renderContent(
                RenderContentInput input,
                OnDevicePersonalizationContext odpContext,
                Callback<RenderContentResult> callback
        ) {
            mRenderContentCalled = true;
            if (input.getBidIds().size() >= 1 && input.getBidIds().get(0).equals("z")) {
                callback.onError();
            } else {
                callback.onResult(
                        new RenderContentResult.Builder().setContent("htmlstring").build());
            }
        }

        @Override public void computeEventMetrics(
                EventMetricsInput input,
                OnDevicePersonalizationContext odpContext,
                Callback<EventMetricsResult> callback
        ) {
            mComputeEventMetricsCalled = true;
            if (input.getEventParams() != null && input.getEventParams().getInt("x") == 9999) {
                callback.onError();
            } else {
                callback.onResult(
                        new EventMetricsResult.Builder()
                        .setMetrics(
                            new Metrics.Builder().setIntMetrics(2468).build())
                        .build());
            }
        }
    }

    static class TestDataAccessService extends IDataAccessService.Stub {
        @Override
        public void onRequest(
                int operation,
                Bundle params,
                IDataAccessServiceCallback callback
        ) {}
    }

    class TestPersonalizationServiceCallback extends IPersonalizationServiceCallback.Stub {
        @Override public void onSuccess(Bundle result) {
            mCallbackResult = result;
            mLatch.countDown();
        }
        @Override public void onError(int errorCode) {
            mCallbackErrorCode = errorCode;
            mLatch.countDown();
        }
    }
}<|MERGE_RESOLUTION|>--- conflicted
+++ resolved
@@ -390,12 +390,7 @@
         Bundle params = new Bundle();
         params.putParcelable(
                 Constants.EXTRA_INPUT,
-<<<<<<< HEAD
-                // Input value 9999 will trigger an error in the service.
-                new EventMetricsInput.Builder().setIntInputs(9999).build());
-=======
                 new EventMetricsInput.Builder().setEventParams(eventParams).build());
->>>>>>> 86544e1a
         params.putBinder(Constants.EXTRA_DATA_ACCESS_SERVICE_BINDER, new TestDataAccessService());
         mBinder.onRequest(
                 Constants.OP_COMPUTE_EVENT_METRICS, params,
