--- conflicted
+++ resolved
@@ -24,12 +24,8 @@
 
 import static org.junit.Assert.assertThrows;
 
-<<<<<<< HEAD
-import com.android.federatedcompute.services.http.HttpClientUtil.HttpMethod;
-=======
 import com.android.odp.module.common.http.HttpClientUtils;
 import com.android.odp.module.common.http.OdpHttpRequest;
->>>>>>> a1912d40
 
 import com.google.internal.federatedcompute.v1.ForwardingInfo;
 
@@ -50,12 +46,12 @@
         ProtocolRequestCreator requestCreator =
                 new ProtocolRequestCreator(REQUEST_BASE_URI, new HashMap<String, String>());
 
-        FederatedComputeHttpRequest request =
+        OdpHttpRequest request =
                 requestCreator.createProtoRequest(
-                        "/v1/request", HttpMethod.POST, REQUEST_BODY, true);
+                        "/v1/request", HttpClientUtils.HttpMethod.POST, REQUEST_BODY, true);
 
         assertThat(request.getUri()).isEqualTo("https://initial.uri/v1/request");
-        assertThat(request.getHttpMethod()).isEqualTo(HttpMethod.POST);
+        assertThat(request.getHttpMethod()).isEqualTo(HttpClientUtils.HttpMethod.POST);
         assertThat(request.getBody()).isEqualTo(REQUEST_BODY);
         HashMap<String, String> expectedHeaders = new HashMap<String, String>();
         expectedHeaders.put(CONTENT_LENGTH_HDR, String.valueOf(12));
@@ -85,7 +81,10 @@
                         IllegalArgumentException.class,
                         () ->
                                 requestCreator.createProtoRequest(
-                                        "v1/request", HttpMethod.POST, REQUEST_BODY, false));
+                                        "v1/request",
+                                        HttpClientUtils.HttpMethod.POST,
+                                        REQUEST_BODY,
+                                        false));
 
         assertThat(exception)
                 .hasMessageThat()
@@ -98,9 +97,9 @@
                 ForwardingInfo.newBuilder().setTargetUriPrefix(AGGREGATION_TARGET_URI).build();
         ProtocolRequestCreator requestCreator = ProtocolRequestCreator.create(forwardingInfo);
 
-        FederatedComputeHttpRequest request =
+        OdpHttpRequest request =
                 requestCreator.createProtoRequest(
-                        "/v1/request", HttpMethod.POST, REQUEST_BODY, false);
+                        "/v1/request", HttpClientUtils.HttpMethod.POST, REQUEST_BODY, false);
 
         assertThat(request.getUri()).isEqualTo("https://aggregation.uri/v1/request");
     }
@@ -110,12 +109,12 @@
         ProtocolRequestCreator requestCreator =
                 new ProtocolRequestCreator(REQUEST_BASE_URI, new HashMap<String, String>());
 
-        FederatedComputeHttpRequest request =
+        OdpHttpRequest request =
                 requestCreator.createProtoRequest(
-                        "/v1/request", HttpMethod.POST, REQUEST_BODY, true);
+                        "/v1/request", HttpClientUtils.HttpMethod.POST, REQUEST_BODY, true);
 
         assertThat(request.getUri()).isEqualTo("https://initial.uri/v1/request");
-        assertThat(request.getHttpMethod()).isEqualTo(HttpMethod.POST);
+        assertThat(request.getHttpMethod()).isEqualTo(HttpClientUtils.HttpMethod.POST);
         assertThat(request.getBody()).isEqualTo(REQUEST_BODY);
         HashMap<String, String> expectedHeaders = new HashMap<String, String>();
         expectedHeaders.put(CONTENT_LENGTH_HDR, String.valueOf(12));
