/*
 * Copyright (C) 2023 The Android Open Source Project
 *
 * Licensed under the Apache License, Version 2.0 (the "License");
 * you may not use this file except in compliance with the License.
 * You may obtain a copy of the License at
 *
 *      http://www.apache.org/licenses/LICENSE-2.0
 *
 * Unless required by applicable law or agreed to in writing, software
 * distributed under the License is distributed on an "AS IS" BASIS,
 * WITHOUT WARRANTIES OR CONDITIONS OF ANY KIND, either express or implied.
 * See the License for the specific language governing permissions and
 * limitations under the License.
 */

package com.android.federatedcompute.services.http;

import static com.android.federatedcompute.services.common.FileUtils.createTempFile;
import static com.android.federatedcompute.services.http.HttpClientUtil.ACCEPT_ENCODING_HDR;
import static com.android.federatedcompute.services.http.HttpClientUtil.CONTENT_ENCODING_HDR;
import static com.android.federatedcompute.services.http.HttpClientUtil.CONTENT_LENGTH_HDR;
import static com.android.federatedcompute.services.http.HttpClientUtil.FCP_OWNER_ID_DIGEST;
import static com.android.federatedcompute.services.http.HttpClientUtil.GZIP_ENCODING_HDR;
import static com.android.federatedcompute.services.http.HttpClientUtil.HTTP_UNAUTHENTICATED_STATUS;
import static com.android.federatedcompute.services.http.HttpClientUtil.ODP_AUTHENTICATION_KEY;
import static com.android.federatedcompute.services.http.HttpClientUtil.ODP_AUTHORIZATION_KEY;
import static com.android.federatedcompute.services.http.HttpClientUtil.ODP_IDEMPOTENCY_KEY;
<<<<<<< HEAD
import static com.android.federatedcompute.services.http.HttpClientUtil.PROTOBUF_CONTENT_TYPE;
import static com.android.federatedcompute.services.http.HttpClientUtil.compressWithGzip;
=======
import static com.android.odp.module.common.FileUtils.createTempFile;
import static com.android.odp.module.common.http.HttpClientUtils.CONTENT_TYPE_HDR;
import static com.android.odp.module.common.http.HttpClientUtils.PROTOBUF_CONTENT_TYPE;
import static com.android.odp.module.common.http.HttpClientUtils.compressWithGzip;
>>>>>>> a1912d40

import static com.google.common.truth.Truth.assertThat;
import static com.google.common.util.concurrent.Futures.immediateFuture;

import static org.junit.Assert.assertNotNull;
import static org.junit.Assert.assertThrows;
import static org.junit.Assert.assertTrue;
import static org.mockito.ArgumentMatchers.any;
import static org.mockito.Mockito.doAnswer;
import static org.mockito.Mockito.doNothing;
import static org.mockito.Mockito.doReturn;
import static org.mockito.Mockito.times;
import static org.mockito.Mockito.verify;
import static org.mockito.Mockito.when;

import static java.nio.charset.StandardCharsets.UTF_8;
import static java.nio.file.StandardCopyOption.REPLACE_EXISTING;

import android.content.Context;
import android.net.Uri;

import androidx.test.core.app.ApplicationProvider;

import com.android.federatedcompute.services.common.Flags;
import com.android.federatedcompute.services.common.NetworkStats;
import com.android.federatedcompute.services.common.PhFlags;
import com.android.federatedcompute.services.common.TrainingEventLogger;
import com.android.federatedcompute.services.data.FederatedComputeDbHelper;
import com.android.federatedcompute.services.data.ODPAuthorizationToken;
import com.android.federatedcompute.services.data.ODPAuthorizationTokenDao;
<<<<<<< HEAD
import com.android.federatedcompute.services.encryption.HpkeJniEncrypter;
import com.android.federatedcompute.services.http.HttpClientUtil.HttpMethod;
=======
>>>>>>> a1912d40
import com.android.federatedcompute.services.security.AuthorizationContext;
import com.android.federatedcompute.services.security.KeyAttestation;
import com.android.federatedcompute.services.testutils.TrainingTestUtil;
import com.android.federatedcompute.services.training.util.ComputationResult;
import com.android.modules.utils.testing.ExtendedMockitoRule;
import com.android.odp.module.common.Clock;
import com.android.odp.module.common.MonotonicClock;
<<<<<<< HEAD
=======
import com.android.odp.module.common.encryption.HpkeJniEncrypter;
import com.android.odp.module.common.encryption.OdpEncryptionKey;
import com.android.odp.module.common.http.HttpClient;
import com.android.odp.module.common.http.HttpClientUtils;
import com.android.odp.module.common.http.OdpHttpRequest;
import com.android.odp.module.common.http.OdpHttpResponse;
>>>>>>> a1912d40

import com.google.common.collect.BoundType;
import com.google.common.collect.ImmutableList;
import com.google.common.collect.ImmutableSet;
import com.google.common.collect.Range;
import com.google.intelligence.fcp.client.FLRunnerResult;
import com.google.intelligence.fcp.client.FLRunnerResult.ContributionResult;
import com.google.internal.federatedcompute.v1.AuthenticationMetadata;
import com.google.internal.federatedcompute.v1.ClientVersion;
import com.google.internal.federatedcompute.v1.KeyAttestationAuthMetadata;
import com.google.internal.federatedcompute.v1.RejectionInfo;
import com.google.internal.federatedcompute.v1.RejectionReason;
import com.google.internal.federatedcompute.v1.Resource;
import com.google.internal.federatedcompute.v1.ResourceCapabilities;
import com.google.internal.federatedcompute.v1.ResourceCompressionFormat;
import com.google.ondevicepersonalization.federatedcompute.proto.CreateTaskAssignmentRequest;
import com.google.ondevicepersonalization.federatedcompute.proto.CreateTaskAssignmentResponse;
import com.google.ondevicepersonalization.federatedcompute.proto.ReportResultRequest;
import com.google.ondevicepersonalization.federatedcompute.proto.ReportResultRequest.Result;
import com.google.ondevicepersonalization.federatedcompute.proto.ReportResultResponse;
import com.google.ondevicepersonalization.federatedcompute.proto.TaskAssignment;
import com.google.ondevicepersonalization.federatedcompute.proto.UploadInstruction;
import com.google.protobuf.ByteString;

import org.json.JSONArray;
import org.junit.After;
import org.junit.Before;
import org.junit.Rule;
import org.junit.Test;
import org.junit.runner.RunWith;
import org.junit.runners.Parameterized;
import org.mockito.ArgumentCaptor;
import org.mockito.Captor;
import org.mockito.Mock;
import org.mockito.quality.Strictness;

import java.io.File;
import java.io.FileOutputStream;
import java.io.IOException;
import java.io.InputStream;
import java.util.Arrays;
import java.util.Collection;
import java.util.HashMap;
import java.util.List;
import java.util.concurrent.ExecutionException;

@RunWith(Parameterized.class)
@ExtendedMockitoRule.MockStatic(PhFlags.class)
public final class HttpFederatedProtocolTest {

    @Rule
    public final ExtendedMockitoRule extendedMockitoRule =
            new ExtendedMockitoRule.Builder(this).setStrictness(Strictness.LENIENT).build();

    private static final String TASK_ASSIGNMENT_TARGET_URI = "https://test-server.com/";
    private static final String PLAN_URI = "https://fake.uri/plan";
    private static final String CHECKPOINT_URI = "https://fake.uri/checkpoint";
    private static final String START_TASK_ASSIGNMENT_URI =
            "https://test-server.com/taskassignment/v1/population/test_population:create-task"
                    + "-assignment";
    private static final String REPORT_RESULT_URI =
            "https://test-server.com/taskassignment/v1/population/test_population/task/task-id/"
                    + "aggregation/aggregation-id/task-assignment/assignment-id:report-result";
    private static final String UPLOAD_LOCATION_URI = "https://dataupload.uri";
    private static final String POPULATION_NAME = "test_population";
    private static final byte[] CHECKPOINT = "INIT_CHECKPOINT".getBytes(UTF_8);
    private static final long CLIENT_VERSION = 12345L;
    private static final String TASK_ID = "task-id";
    private static final String ASSIGNMENT_ID = "assignment-id";
    private static final String AGGREGATION_ID = "aggregation-id";
    private static final String OCTET_STREAM = "application/octet-stream";
    private static final String OWNER_ID = "com.android.pckg.name/com.android.class.name";
    private static final String OWNER_ID_CERT_DIGEST = "123SOME45DIGEST78";

    private static final byte[] CHALLENGE =
            ("AHXUDhoSEFikqOefmo8xE7kGp/xjVMRDYBecBiHGxCN8rTv9W0Z4L/14d0OLB"
                            + "vC1VVzXBAnjgHoKLZzuJifTOaBJwGNIQ2ejnx3n6ayoRchDNCgpK29T+EAhBWzH")
                    .getBytes();

    private static final String TOKEN = "638c9108-ff36-4795-b55e-6a482983bf82";

    private static final List<String> KA_RECORD =
            List.of("aasldkgjlaskdjgalskj", "aldkjglasdkjlasjg");
    private static final AuthenticationMetadata AUTH_METADATA =
            AuthenticationMetadata.newBuilder()
                    .setKeyAttestationMetadata(
                            KeyAttestationAuthMetadata.newBuilder()
                                    .setChallenge(ByteString.copyFrom(CHALLENGE)))
                    .build();
    private static final OdpEncryptionKey ENCRYPTION_KEY =
            new OdpEncryptionKey.Builder()
                    .setPublicKey("rSJBSUYG0ebvfW1AXCWO0CMGMJhDzpfQm3eLyw1uxX8=")
                    .setKeyIdentifier("0962201a-5abd-4e25-a486-2c7bd1ee1887")
                    .setKeyType(OdpEncryptionKey.KEY_TYPE_ENCRYPTION)
                    .setCreationTime(1L)
                    .setExpiryTime(1L)
                    .build();
    private static final FLRunnerResult FL_RUNNER_SUCCESS_RESULT =
            FLRunnerResult.newBuilder().setContributionResult(ContributionResult.SUCCESS).build();

    private static final FLRunnerResult FL_RUNNER_FAIL_RESULT =
            FLRunnerResult.newBuilder().setContributionResult(ContributionResult.FAIL).build();

    private static final FLRunnerResult FL_RUNNER_NOT_ELIGIBLE_RESULT =
            FLRunnerResult.newBuilder()
                    .setContributionResult(ContributionResult.FAIL)
                    .setErrorStatus(FLRunnerResult.ErrorStatus.NOT_ELIGIBLE)
                    .build();
    private static final FLRunnerResult FL_RUNNER_TENSORFLOW_ERROR_RESULT =
            FLRunnerResult.newBuilder()
                    .setContributionResult(ContributionResult.FAIL)
                    .setErrorStatus(FLRunnerResult.ErrorStatus.TENSORFLOW_ERROR)
                    .build();
    private static final FLRunnerResult FL_RUNNER_INVALID_ARGUMENT_RESULT =
            FLRunnerResult.newBuilder()
                    .setContributionResult(ContributionResult.FAIL)
                    .setErrorStatus(FLRunnerResult.ErrorStatus.INVALID_ARGUMENT)
                    .build();
    private static final FLRunnerResult FL_RUNNER_EXAMPLE_ITEREATOR_EEROR_RESULT =
            FLRunnerResult.newBuilder()
                    .setContributionResult(ContributionResult.FAIL)
                    .setErrorStatus(FLRunnerResult.ErrorStatus.EXAMPLE_ITERATOR_ERROR)
                    .build();
    private static final CreateTaskAssignmentRequest
            START_TASK_ASSIGNMENT_REQUEST_WITH_COMPRESSION =
                    CreateTaskAssignmentRequest.newBuilder()
                            .setClientVersion(
                                    ClientVersion.newBuilder()
                                            .setVersionCode(String.valueOf(CLIENT_VERSION)))
                            .setResourceCapabilities(
                                    ResourceCapabilities.newBuilder()
                                            .addSupportedCompressionFormats(
                                                    ResourceCompressionFormat
                                                            .RESOURCE_COMPRESSION_FORMAT_GZIP)
                                            .build())
                            .build();

    private static final FederatedComputeHttpResponse SUCCESS_EMPTY_HTTP_RESPONSE =
            new FederatedComputeHttpResponse.Builder().setStatusCode(200).build();
    private static final long ODP_AUTHORIZATION_TOKEN_TTL = 30 * 24 * 60 * 60 * 1000L;

    @Captor private ArgumentCaptor<FederatedComputeHttpRequest> mHttpRequestCaptor;

    @Mock private HttpClient mMockHttpClient;

    @Parameterized.Parameter(0)
    public boolean mSupportCompression;

    @Parameterized.Parameters
    public static Collection<Object[]> data() {
        return Arrays.asList(new Object[][] {{false}, {true}});
    }

    private HttpFederatedProtocol mHttpFederatedProtocol;

    @Mock private TrainingEventLogger mTrainingEventLogger;
    private ArgumentCaptor<NetworkStats> mNetworkStatsArgumentCaptor =
            ArgumentCaptor.forClass(NetworkStats.class);

    private ODPAuthorizationTokenDao mODPAuthorizationTokenDao;

    private Clock mClock = MonotonicClock.getInstance();

    @Mock private KeyAttestation mMockKeyAttestation;

    @Mock private PhFlags mMocKFlags;

    @Before
    public void setUp() throws Exception {
        mODPAuthorizationTokenDao =
                ODPAuthorizationTokenDao.getInstanceForTest(
                        ApplicationProvider.getApplicationContext());
        mHttpFederatedProtocol =
                new HttpFederatedProtocol(
                        TASK_ASSIGNMENT_TARGET_URI,
                        CLIENT_VERSION,
                        POPULATION_NAME,
                        mMockHttpClient,
                        new HpkeJniEncrypter(),
                        mTrainingEventLogger);
        doReturn(KA_RECORD).when(mMockKeyAttestation).generateAttestationRecord(any(), any());
        doNothing().when(mTrainingEventLogger).logReportResultUnauthorized();
        doNothing().when(mTrainingEventLogger).logReportResultAuthSucceeded();
        doNothing().when(mTrainingEventLogger).logTaskAssignmentUnauthorized();
        doNothing().when(mTrainingEventLogger).logTaskAssignmentAuthSucceeded();
        doReturn(true).when(mMocKFlags).isEncryptionEnabled();
        when(PhFlags.getInstance()).thenReturn(mMocKFlags);
        when(mMocKFlags.getFcpCheckpointFileSizeLimit())
                .thenReturn(Flags.FCP_DEFAULT_CHECKPOINT_FILE_SIZE_LIMIT);
    }

    @After
    public void cleanUp() {
        FederatedComputeDbHelper dbHelper =
                FederatedComputeDbHelper.getInstanceForTest(
                        ApplicationProvider.getApplicationContext());
        dbHelper.getWritableDatabase().close();
        dbHelper.getReadableDatabase().close();
        dbHelper.close();
    }

    @Test
    public void testIssueCheckinSuccess() throws Exception {
        setUpHttpFederatedProtocol();

        CreateTaskAssignmentResponse createTaskAssignmentResponse =
                mHttpFederatedProtocol.createTaskAssignment(createAuthContext()).get();
        mHttpFederatedProtocol
                .downloadTaskAssignment(createTaskAssignmentResponse.getTaskAssignment())
                .get();

        List<FederatedComputeHttpRequest> actualHttpRequests = mHttpRequestCaptor.getAllValues();

        // Verify task assignment request.
        FederatedComputeHttpRequest actualStartTaskAssignmentRequest = actualHttpRequests.get(0);
        checkActualTARequest(actualStartTaskAssignmentRequest, 4);

        // Verify fetch resource request.
        FederatedComputeHttpRequest actualFetchResourceRequest = actualHttpRequests.get(1);
        ImmutableSet<String> resourceUris = ImmutableSet.of(PLAN_URI, CHECKPOINT_URI);
        assertTrue(resourceUris.contains(actualFetchResourceRequest.getUri()));
        HashMap<String, String> expectedHeaders = new HashMap<>();
        if (mSupportCompression) {
            expectedHeaders.put(ACCEPT_ENCODING_HDR, GZIP_ENCODING_HDR);
        }
        assertThat(actualFetchResourceRequest.getExtraHeaders()).isEqualTo(expectedHeaders);
        verify(mTrainingEventLogger).logCheckinStarted();
        verify(mTrainingEventLogger).logCheckinFinished(mNetworkStatsArgumentCaptor.capture());
        NetworkStats networkStats = mNetworkStatsArgumentCaptor.getValue();
        assertTrue(networkStats.getDataTransferDurationInMillis() > 0);
        if (mSupportCompression) {
            assertThat(networkStats.getTotalBytesDownloaded()).isEqualTo(213);
            assertThat(networkStats.getTotalBytesUploaded()).isEqualTo(124);
        } else {
            assertThat(networkStats.getTotalBytesDownloaded()).isEqualTo(110);
            assertThat(networkStats.getTotalBytesUploaded()).isEqualTo(78);
        }
    }

    @Test
    public void testIssueCheckinFailure_checkpointTooBig() throws Exception {
        when(mMocKFlags.getFcpCheckpointFileSizeLimit()).thenReturn(0);
        setUpHttpFederatedProtocol(
                createStartTaskAssignmentHttpResponse(),
                createPlanHttpResponse(),
                checkpointEmptyHttpResponse(),
                createReportResultHttpResponse(),
                SUCCESS_EMPTY_HTTP_RESPONSE);

        CreateTaskAssignmentResponse createTaskAssignmentResponse =
                mHttpFederatedProtocol.createTaskAssignment(createAuthContext()).get();
        mHttpFederatedProtocol
                .downloadTaskAssignment(createTaskAssignmentResponse.getTaskAssignment())
                .get();

        List<FederatedComputeHttpRequest> actualHttpRequests = mHttpRequestCaptor.getAllValues();

        // Verify task assignment request.
        FederatedComputeHttpRequest actualStartTaskAssignmentRequest = actualHttpRequests.get(0);
        checkActualTARequest(actualStartTaskAssignmentRequest, 4);

        // Verify fetch resource request.
        FederatedComputeHttpRequest actualFetchResourceRequest = actualHttpRequests.get(1);
        ImmutableSet<String> resourceUris = ImmutableSet.of(PLAN_URI, CHECKPOINT_URI);
        assertTrue(resourceUris.contains(actualFetchResourceRequest.getUri()));
        HashMap<String, String> expectedHeaders = new HashMap<>();
        if (mSupportCompression) {
            expectedHeaders.put(ACCEPT_ENCODING_HDR, GZIP_ENCODING_HDR);
        }
        assertThat(actualFetchResourceRequest.getExtraHeaders()).isEqualTo(expectedHeaders);
        verify(mTrainingEventLogger).logCheckinStarted();
        verify(mTrainingEventLogger)
                .logCheckinInvalidPayload(mNetworkStatsArgumentCaptor.capture());
        NetworkStats networkStats = mNetworkStatsArgumentCaptor.getValue();
        assertTrue(networkStats.getDataTransferDurationInMillis() > 0);
        if (mSupportCompression) {
            assertThat(networkStats.getTotalBytesDownloaded()).isEqualTo(213);
            assertThat(networkStats.getTotalBytesUploaded()).isEqualTo(124);
        } else {
            assertThat(networkStats.getTotalBytesDownloaded()).isEqualTo(110);
            assertThat(networkStats.getTotalBytesUploaded()).isEqualTo(78);
        }
    }

    @Test
    public void testIssueCheckin_withAuthToken_unauthenticated() throws Exception {
        insertAuthToken();
        setUpHttpFederatedProtocol(
                createUnauthenticatedResponse(),
                createPlanHttpResponse(),
                checkpointHttpResponse(),
                createReportResultHttpResponse(),
                SUCCESS_EMPTY_HTTP_RESPONSE);

        CreateTaskAssignmentResponse createTaskAssignmentResponse =
                mHttpFederatedProtocol.createTaskAssignment(createAuthContext()).get();

        List<FederatedComputeHttpRequest> actualHttpRequests = mHttpRequestCaptor.getAllValues();

        // Verify task assignment request.
        FederatedComputeHttpRequest actualStartTaskAssignmentRequest = actualHttpRequests.get(0);
        checkActualTARequest(actualStartTaskAssignmentRequest, 5);
        String authorizationKey =
                actualStartTaskAssignmentRequest.getExtraHeaders().get(ODP_AUTHORIZATION_KEY);
        assertNotNull(authorizationKey);
        assertThat(authorizationKey).isEqualTo(TOKEN);
        assertThat(
                        actualStartTaskAssignmentRequest
                                .getExtraHeaders()
                                .containsKey(ODP_AUTHENTICATION_KEY))
                .isEqualTo(false);

        assertThat(createTaskAssignmentResponse.getRejectionInfo().getReason())
                .isEqualTo(RejectionReason.Enum.UNAUTHENTICATED);
        assertThat(
                        createTaskAssignmentResponse
                                .getRejectionInfo()
                                .getAuthMetadata()
                                .getKeyAttestationMetadata()
                                .getChallenge()
                                .toByteArray())
                .isEqualTo(CHALLENGE);
    }

    @Test
    public void testIssueCheckin_withAuthToken_success() throws Exception {

        // insert authorization token
        ODPAuthorizationToken authToken = createAuthToken();
        mODPAuthorizationTokenDao.insertAuthorizationToken(authToken);
        assertThat(mODPAuthorizationTokenDao.getUnexpiredAuthorizationToken(OWNER_ID))
                .isEqualTo(authToken);
        setUpHttpFederatedProtocol();

        CreateTaskAssignmentResponse taskAssignmentResponse =
                mHttpFederatedProtocol.createTaskAssignment(createAuthContext()).get();
        mHttpFederatedProtocol
                .downloadTaskAssignment(taskAssignmentResponse.getTaskAssignment())
                .get();
        List<FederatedComputeHttpRequest> actualHttpRequests = mHttpRequestCaptor.getAllValues();

        // Verify task assignment request.
        FederatedComputeHttpRequest actualStartTaskAssignmentRequest = actualHttpRequests.get(0);
        checkActualTARequest(actualStartTaskAssignmentRequest, 5);
        String authorizationKey =
                actualStartTaskAssignmentRequest.getExtraHeaders().get(ODP_AUTHORIZATION_KEY);
        assertNotNull(authorizationKey);
        assertThat(authorizationKey).isEqualTo(TOKEN);
        assertThat(
                        actualStartTaskAssignmentRequest
                                .getExtraHeaders()
                                .containsKey(ODP_AUTHENTICATION_KEY))
                .isEqualTo(false);

        // the old authorization token is not deleted
        assertThat(mODPAuthorizationTokenDao.getUnexpiredAuthorizationToken(OWNER_ID))
                .isEqualTo(authToken);
    }

    @Test
    public void testIssueCheckin_unauthenticatedWithSecondTry() {
        insertAuthToken();
        setUpHttpFederatedProtocol(
                createUnauthenticatedResponse(),
                createPlanHttpResponse(),
                checkpointHttpResponse(),
                createReportResultHttpResponse(),
                SUCCESS_EMPTY_HTTP_RESPONSE);

        AuthorizationContext authContext = createAuthContext();
        authContext.updateAuthState(AUTH_METADATA, mTrainingEventLogger);
        ExecutionException exception =
                assertThrows(
                        ExecutionException.class,
                        () -> mHttpFederatedProtocol.createTaskAssignment(authContext).get());

        assertThat(exception.getCause()).isInstanceOf(IllegalStateException.class);
        assertThat(exception.getCause()).hasMessageThat().contains("failed: 401");
    }

    @Test
    public void testCreateTaskAssignmentFailed() {
        FederatedComputeHttpResponse httpResponse =
                new FederatedComputeHttpResponse.Builder().setStatusCode(404).build();
        when(mMockHttpClient.performRequestAsyncWithRetry(any()))
                .thenReturn(immediateFuture(httpResponse));

        ExecutionException exception =
                assertThrows(
                        ExecutionException.class,
                        () ->
                                mHttpFederatedProtocol
                                        .createTaskAssignment(createAuthContext())
                                        .get());

        assertThat(exception.getCause()).isInstanceOf(IllegalStateException.class);
        assertThat(exception.getCause())
                .hasMessageThat()
                .isEqualTo("Start task assignment failed: 404");
        verify(mTrainingEventLogger).logCheckinStarted();
        verify(mTrainingEventLogger, times(0)).logCheckinPlanUriReceived(any());
    }

    @Test
    public void testIssueCheckin_withAttestationRecord() throws Exception {
        setUpHttpFederatedProtocol();

        CreateTaskAssignmentResponse taskAssignmentResponse =
                mHttpFederatedProtocol
                        .createTaskAssignment(createAuthContextWithAttestationRecord())
                        .get();
        mHttpFederatedProtocol
                .downloadTaskAssignment(taskAssignmentResponse.getTaskAssignment())
                .get();

        List<FederatedComputeHttpRequest> actualHttpRequests = mHttpRequestCaptor.getAllValues();

        // Verify task assignment request.
        FederatedComputeHttpRequest actualStartTaskAssignmentRequest = actualHttpRequests.get(0);
        checkActualTARequest(actualStartTaskAssignmentRequest, 6);
        String authenticationKey =
                actualStartTaskAssignmentRequest.getExtraHeaders().get(ODP_AUTHENTICATION_KEY);
        JSONArray attestationArr = new JSONArray(KA_RECORD);
        assertThat(authenticationKey).isEqualTo(attestationArr.toString());
        assertThat(
                        actualStartTaskAssignmentRequest
                                .getExtraHeaders()
                                .containsKey(ODP_AUTHORIZATION_KEY))
                .isEqualTo(true);
        assertThat(actualStartTaskAssignmentRequest.getExtraHeaders().get(ODP_AUTHORIZATION_KEY))
                .isNotNull();
        verify(mTrainingEventLogger, times(1)).logTaskAssignmentAuthSucceeded();
        // A new authorization token is stored in DB
        assertThat(
                        mODPAuthorizationTokenDao
                                .getUnexpiredAuthorizationToken(OWNER_ID)
                                .getAuthorizationToken())
                .isNotNull();
        assertThat(
                        mODPAuthorizationTokenDao
                                .getUnexpiredAuthorizationToken(OWNER_ID)
                                .getOwnerIdentifier())
                .isEqualTo(OWNER_ID);

        // Verify fetch resource request.
        FederatedComputeHttpRequest actualFetchResourceRequest = actualHttpRequests.get(1);
        ImmutableSet<String> resourceUris = ImmutableSet.of(PLAN_URI, CHECKPOINT_URI);
        assertTrue(resourceUris.contains(actualFetchResourceRequest.getUri()));
        HashMap<String, String> expectedHeaders = new HashMap<>();
        if (mSupportCompression) {
            expectedHeaders.put(ACCEPT_ENCODING_HDR, GZIP_ENCODING_HDR);
        }
        assertThat(actualFetchResourceRequest.getExtraHeaders()).isEqualTo(expectedHeaders);
    }

    @Test
    public void testCreateTaskAssignment_unauthorized() {
        setUpHttpFederatedProtocol(
                createUnauthorizedResponse(),
                createPlanHttpResponse(),
                checkpointHttpResponse(),
                createReportResultHttpResponse(),
                SUCCESS_EMPTY_HTTP_RESPONSE);

        AuthorizationContext authContext = createAuthContextWithAttestationRecord();

        assertThrows(
                ExecutionException.class,
                () -> mHttpFederatedProtocol.createTaskAssignment(authContext).get());
        verify(mTrainingEventLogger, times(1)).logTaskAssignmentUnauthorized();
    }

    @Test
    public void testCreateTaskAssignmentRejection() throws Exception {
        CreateTaskAssignmentResponse createTaskAssignmentResponse =
                CreateTaskAssignmentResponse.newBuilder()
                        .setRejectionInfo(RejectionInfo.getDefaultInstance())
                        .build();
        FederatedComputeHttpResponse httpResponse =
                new FederatedComputeHttpResponse.Builder()
                        .setStatusCode(200)
                        .setPayload(createTaskAssignmentResponse.toByteArray())
                        .build();
        when(mMockHttpClient.performRequestAsyncWithRetry(any()))
                .thenReturn(immediateFuture(httpResponse));

        CreateTaskAssignmentResponse taskAssignmentResponse =
                mHttpFederatedProtocol.createTaskAssignment(createAuthContext()).get();

        assertThat(taskAssignmentResponse.hasRejectionInfo()).isTrue();
        verify(mTrainingEventLogger).logCheckinStarted();
        verify(mTrainingEventLogger)
                .logCheckinRejected(any(), mNetworkStatsArgumentCaptor.capture());
        NetworkStats networkStats = mNetworkStatsArgumentCaptor.getValue();
        assertThat(networkStats.getTotalBytesDownloaded()).isEqualTo(2);
        assertThat(networkStats.getTotalBytesUploaded()).isEqualTo(339);
    }

    @Test
    public void testTaskAssignmentSuccessPlanFetchFailed() throws Exception {
        FederatedComputeHttpResponse planHttpResponse =
                new FederatedComputeHttpResponse.Builder().setStatusCode(404).build();
        // The workflow: start task assignment success, download plan failed and download
        // checkpoint success.
        setUpHttpFederatedProtocol(
                createStartTaskAssignmentHttpResponse(),
                planHttpResponse,
                checkpointHttpResponse(),
                /** reportResultHttpResponse= */
                null,
                /** uploadResultHttpResponse= */
                null);

        CreateTaskAssignmentResponse taskAssignmentResponse =
                mHttpFederatedProtocol.createTaskAssignment(createAuthContext()).get();
        ExecutionException exception =
                assertThrows(
                        ExecutionException.class,
                        () ->
                                mHttpFederatedProtocol
                                        .downloadTaskAssignment(
                                                taskAssignmentResponse.getTaskAssignment())
                                        .get());

        assertThat(exception).hasCauseThat().isInstanceOf(IllegalStateException.class);
        assertThat(exception.getCause()).hasMessageThat().isEqualTo("Fetch plan failed: 404");
        verify(mTrainingEventLogger).logCheckinStarted();
        verify(mTrainingEventLogger)
                .logCheckinPlanUriReceived(mNetworkStatsArgumentCaptor.capture());
    }

    @Test
    public void testTaskAssignmentSuccessCheckpointDataFetchFailed() throws Exception {
        FederatedComputeHttpResponse checkpointHttpResponse =
                new FederatedComputeHttpResponse.Builder().setStatusCode(404).build();

        // The workflow: start task assignment success, download plan success and download
        // checkpoint failed.
        setUpHttpFederatedProtocol(
                createStartTaskAssignmentHttpResponse(),
                createPlanHttpResponse(),
                checkpointHttpResponse,
                /** reportResultHttpResponse= */
                null,
                /** uploadResultHttpResponse= */
                null);
        CreateTaskAssignmentResponse taskAssignmentResponse =
                mHttpFederatedProtocol.createTaskAssignment(createAuthContext()).get();
        ExecutionException exception =
                assertThrows(
                        ExecutionException.class,
                        () ->
                                mHttpFederatedProtocol
                                        .downloadTaskAssignment(
                                                taskAssignmentResponse.getTaskAssignment())
                                        .get());

        assertThat(exception).hasCauseThat().isInstanceOf(IllegalStateException.class);
    }

    @Test
    public void testReportFailedTrainingResult_returnSuccess() throws Exception {
        ComputationResult computationResult =
                new ComputationResult(createOutputCheckpointFile(), FL_RUNNER_FAIL_RESULT, null);

        setUpHttpFederatedProtocol();
        // Setup task id, aggregation id for report result.
        CreateTaskAssignmentResponse taskAssignmentResponse =
                mHttpFederatedProtocol.createTaskAssignment(createAuthContext()).get();
        mHttpFederatedProtocol
                .downloadTaskAssignment(taskAssignmentResponse.getTaskAssignment())
                .get();

        mHttpFederatedProtocol
                .reportResult(computationResult, ENCRYPTION_KEY, createAuthContext())
                .get();

        // Verify ReportResult request.
        List<FederatedComputeHttpRequest> actualHttpRequests = mHttpRequestCaptor.getAllValues();
        assertThat(actualHttpRequests).hasSize(4);
        FederatedComputeHttpRequest actualReportResultRequest = actualHttpRequests.get(3);
        ReportResultRequest reportResultRequest =
                ReportResultRequest.newBuilder()
                        .setResult(Result.FAILED)
                        .setResourceCapabilities(
                                ResourceCapabilities.newBuilder()
                                        .addSupportedCompressionFormats(
                                                ResourceCompressionFormat
                                                        .RESOURCE_COMPRESSION_FORMAT_GZIP))
                        .build();
        assertThat(actualReportResultRequest.getBody())
                .isEqualTo(reportResultRequest.toByteArray());
    }

    @Test
    public void testReportNotEligibleTrainingResult_returnSuccess() throws Exception {
        ComputationResult computationResult =
                new ComputationResult(
                        createOutputCheckpointFile(), FL_RUNNER_NOT_ELIGIBLE_RESULT, null);

        setUpHttpFederatedProtocol();
        // Setup task id, aggregation id for report result.
        CreateTaskAssignmentResponse taskAssignmentResponse =
                mHttpFederatedProtocol.createTaskAssignment(createAuthContext()).get();
        mHttpFederatedProtocol
                .downloadTaskAssignment(taskAssignmentResponse.getTaskAssignment())
                .get();

        mHttpFederatedProtocol
                .reportResult(computationResult, ENCRYPTION_KEY, createAuthContext())
                .get();

        // Verify ReportResult request.
        List<FederatedComputeHttpRequest> actualHttpRequests = mHttpRequestCaptor.getAllValues();
        assertThat(actualHttpRequests).hasSize(4);
        FederatedComputeHttpRequest actualReportResultRequest = actualHttpRequests.get(3);
        ReportResultRequest reportResultRequest =
                ReportResultRequest.newBuilder()
                        .setResult(Result.NOT_ELIGIBLE)
                        .setResourceCapabilities(
                                ResourceCapabilities.newBuilder()
                                        .addSupportedCompressionFormats(
                                                ResourceCompressionFormat
                                                        .RESOURCE_COMPRESSION_FORMAT_GZIP))
                        .build();
        checkActualReportResultRequest(actualReportResultRequest);
        assertThat(actualReportResultRequest.getBody())
                .isEqualTo(reportResultRequest.toByteArray());
        verify(mTrainingEventLogger).logFailureResultUploadStarted();
        verify(mTrainingEventLogger)
                .logFailureResultUploadCompleted(mNetworkStatsArgumentCaptor.capture());
        NetworkStats networkStats = mNetworkStatsArgumentCaptor.getValue();
        assertTrue(networkStats.getDataTransferDurationInMillis() > 0);
        assertThat(networkStats.getTotalBytesDownloaded()).isEqualTo(mSupportCompression ? 96 : 68);
        assertThat(networkStats.getTotalBytesUploaded()).isEqualTo(231);
    }

    @Test
    public void testReportTensorflowErrorTrainingResult_returnSuccess() throws Exception {
        ComputationResult computationResult =
                new ComputationResult(
                        createOutputCheckpointFile(), FL_RUNNER_TENSORFLOW_ERROR_RESULT, null);

        setUpHttpFederatedProtocol();
        // Setup task id, aggregation id for report result.
        CreateTaskAssignmentResponse taskAssignmentResponse =
                mHttpFederatedProtocol.createTaskAssignment(createAuthContext()).get();
        mHttpFederatedProtocol
                .downloadTaskAssignment(taskAssignmentResponse.getTaskAssignment())
                .get();

        mHttpFederatedProtocol
                .reportResult(computationResult, ENCRYPTION_KEY, createAuthContext())
                .get();

        // Verify ReportResult request.
        List<OdpHttpRequest> actualHttpRequests = mHttpRequestCaptor.getAllValues();
        assertThat(actualHttpRequests).hasSize(4);
        OdpHttpRequest actualReportResultRequest = actualHttpRequests.get(3);
        ReportResultRequest reportResultRequest =
                ReportResultRequest.newBuilder()
                        .setResult(Result.FAILED_MODEL_COMPUTATION)
                        .setResourceCapabilities(
                                ResourceCapabilities.newBuilder()
                                        .addSupportedCompressionFormats(
                                                ResourceCompressionFormat
                                                        .RESOURCE_COMPRESSION_FORMAT_GZIP))
                        .build();
        checkActualReportResultRequest(actualReportResultRequest);
        assertThat(actualReportResultRequest.getBody())
                .isEqualTo(reportResultRequest.toByteArray());
        verify(mTrainingEventLogger).logFailureResultUploadStarted();
        verify(mTrainingEventLogger)
                .logFailureResultUploadCompleted(mNetworkStatsArgumentCaptor.capture());
        NetworkStats networkStats = mNetworkStatsArgumentCaptor.getValue();
        assertTrue(networkStats.getDataTransferDurationInMillis() > 0);
        assertThat(networkStats.getTotalBytesDownloaded()).isEqualTo(mSupportCompression ? 96 : 68);
        assertThat(networkStats.getTotalBytesUploaded()).isEqualTo(231);
    }

    @Test
    public void testReportInvalidArgTrainingResult_returnSuccess() throws Exception {
        ComputationResult computationResult =
                new ComputationResult(
                        createOutputCheckpointFile(), FL_RUNNER_INVALID_ARGUMENT_RESULT, null);

        setUpHttpFederatedProtocol();
        // Setup task id, aggregation id for report result.
        CreateTaskAssignmentResponse taskAssignmentResponse =
                mHttpFederatedProtocol.createTaskAssignment(createAuthContext()).get();
        mHttpFederatedProtocol
                .downloadTaskAssignment(taskAssignmentResponse.getTaskAssignment())
                .get();

        mHttpFederatedProtocol
                .reportResult(computationResult, ENCRYPTION_KEY, createAuthContext())
                .get();

        // Verify ReportResult request.
        List<OdpHttpRequest> actualHttpRequests = mHttpRequestCaptor.getAllValues();
        assertThat(actualHttpRequests).hasSize(4);
        OdpHttpRequest actualReportResultRequest = actualHttpRequests.get(3);
        ReportResultRequest reportResultRequest =
                ReportResultRequest.newBuilder()
                        .setResult(Result.FAILED_MODEL_COMPUTATION)
                        .setResourceCapabilities(
                                ResourceCapabilities.newBuilder()
                                        .addSupportedCompressionFormats(
                                                ResourceCompressionFormat
                                                        .RESOURCE_COMPRESSION_FORMAT_GZIP))
                        .build();
        checkActualReportResultRequest(actualReportResultRequest);
        assertThat(actualReportResultRequest.getBody())
                .isEqualTo(reportResultRequest.toByteArray());
        verify(mTrainingEventLogger).logFailureResultUploadStarted();
        verify(mTrainingEventLogger)
                .logFailureResultUploadCompleted(mNetworkStatsArgumentCaptor.capture());
        NetworkStats networkStats = mNetworkStatsArgumentCaptor.getValue();
        assertTrue(networkStats.getDataTransferDurationInMillis() > 0);
        assertThat(networkStats.getTotalBytesDownloaded()).isEqualTo(mSupportCompression ? 96 : 68);
        assertThat(networkStats.getTotalBytesUploaded()).isEqualTo(231);
    }

    @Test
    public void testReportExampleIteratorErrorTrainingResult_returnSuccess() throws Exception {
        ComputationResult computationResult =
                new ComputationResult(
                        createOutputCheckpointFile(),
                        FL_RUNNER_EXAMPLE_ITEREATOR_EEROR_RESULT,
                        null);

        setUpHttpFederatedProtocol();
        // Setup task id, aggregation id for report result.
        CreateTaskAssignmentResponse taskAssignmentResponse =
                mHttpFederatedProtocol.createTaskAssignment(createAuthContext()).get();
        mHttpFederatedProtocol
                .downloadTaskAssignment(taskAssignmentResponse.getTaskAssignment())
                .get();

        mHttpFederatedProtocol
                .reportResult(computationResult, ENCRYPTION_KEY, createAuthContext())
                .get();

        // Verify ReportResult request.
        List<OdpHttpRequest> actualHttpRequests = mHttpRequestCaptor.getAllValues();
        assertThat(actualHttpRequests).hasSize(4);
        OdpHttpRequest actualReportResultRequest = actualHttpRequests.get(3);
        ReportResultRequest reportResultRequest =
                ReportResultRequest.newBuilder()
                        .setResult(Result.FAILED_EXAMPLE_GENERATION)
                        .setResourceCapabilities(
                                ResourceCapabilities.newBuilder()
                                        .addSupportedCompressionFormats(
                                                ResourceCompressionFormat
                                                        .RESOURCE_COMPRESSION_FORMAT_GZIP))
                        .build();
        checkActualReportResultRequest(actualReportResultRequest);
        assertThat(actualReportResultRequest.getBody())
                .isEqualTo(reportResultRequest.toByteArray());
        verify(mTrainingEventLogger).logFailureResultUploadStarted();
        verify(mTrainingEventLogger)
                .logFailureResultUploadCompleted(mNetworkStatsArgumentCaptor.capture());
        NetworkStats networkStats = mNetworkStatsArgumentCaptor.getValue();
        assertTrue(networkStats.getDataTransferDurationInMillis() > 0);
        assertThat(networkStats.getTotalBytesDownloaded()).isEqualTo(mSupportCompression ? 96 : 68);
        assertThat(networkStats.getTotalBytesUploaded()).isEqualTo(231);
    }

    @Test
    public void testReportAndUploadResultSuccess() throws Exception {
        ComputationResult computationResult =
                new ComputationResult(createOutputCheckpointFile(), FL_RUNNER_SUCCESS_RESULT, null);

        setUpHttpFederatedProtocol();
        // Setup task id, aggregation id for report result.
        CreateTaskAssignmentResponse taskAssignmentResponse =
                mHttpFederatedProtocol.createTaskAssignment(createAuthContext()).get();
        mHttpFederatedProtocol
                .downloadTaskAssignment(taskAssignmentResponse.getTaskAssignment())
                .get();

        mHttpFederatedProtocol
                .reportResult(computationResult, ENCRYPTION_KEY, createAuthContext())
                .get();

        // Verify ReportResult request.
        List<FederatedComputeHttpRequest> actualHttpRequests = mHttpRequestCaptor.getAllValues();
        FederatedComputeHttpRequest actualReportResultRequest = actualHttpRequests.get(3);

        checkActualReportResultRequest(actualReportResultRequest);
        ReportResultRequest reportResultRequest =
                ReportResultRequest.newBuilder()
                        .setResult(Result.COMPLETED)
                        .setResourceCapabilities(
                                ResourceCapabilities.newBuilder()
                                        .addSupportedCompressionFormats(
                                                ResourceCompressionFormat
                                                        .RESOURCE_COMPRESSION_FORMAT_GZIP))
                        .build();
        assertThat(actualReportResultRequest.getBody())
                .isEqualTo(reportResultRequest.toByteArray());

        // Verify upload data request.
        FederatedComputeHttpRequest actualDataUploadRequest = actualHttpRequests.get(4);
        assertThat(actualDataUploadRequest.getUri()).isEqualTo(UPLOAD_LOCATION_URI);
        assertThat(actualReportResultRequest.getHttpMethod()).isEqualTo(HttpMethod.PUT);
        HashMap<String, String> expectedHeaders = new HashMap<>();
        expectedHeaders.put(CONTENT_TYPE_HDR, OCTET_STREAM);
        if (mSupportCompression) {
            expectedHeaders.put(CONTENT_ENCODING_HDR, GZIP_ENCODING_HDR);
        }

        int actualContentLength =
                Integer.parseInt(
                        actualDataUploadRequest.getExtraHeaders().remove(CONTENT_LENGTH_HDR));
        assertThat(actualDataUploadRequest.getExtraHeaders()).isEqualTo(expectedHeaders);
        // The encryption is non-deterministic with BoringSSL JNI.
        // Only check the range of the content.
        if (mSupportCompression) {
            assertThat(actualContentLength)
                    .isIn(Range.range(500, BoundType.CLOSED, 550, BoundType.CLOSED));
        } else {
            assertThat(actualContentLength)
                    .isIn(Range.range(600, BoundType.CLOSED, 650, BoundType.CLOSED));
        }
        verify(mTrainingEventLogger).logResultUploadStarted();
        verify(mTrainingEventLogger)
                .logResultUploadCompleted(mNetworkStatsArgumentCaptor.capture());
        NetworkStats networkStats = mNetworkStatsArgumentCaptor.getValue();
        // The upload result size is non-deterministic so we only check it's positive value.
        assertTrue(networkStats.getDataTransferDurationInMillis() > 0);
        assertTrue(networkStats.getTotalBytesUploaded() > 0);
    }

    @Test
    public void testReportResultFailed() throws Exception {
        FederatedComputeHttpResponse reportResultHttpResponse =
                new FederatedComputeHttpResponse.Builder().setStatusCode(503).build();
        ComputationResult computationResult =
                new ComputationResult(createOutputCheckpointFile(), FL_RUNNER_SUCCESS_RESULT, null);

        setUpHttpFederatedProtocol(
                createStartTaskAssignmentHttpResponse(),
                createPlanHttpResponse(),
                checkpointHttpResponse(),
                reportResultHttpResponse,
                null);

        CreateTaskAssignmentResponse taskAssignmentResponse =
                mHttpFederatedProtocol.createTaskAssignment(createAuthContext()).get();
        mHttpFederatedProtocol
                .downloadTaskAssignment(taskAssignmentResponse.getTaskAssignment())
                .get();
        ExecutionException exception =
                assertThrows(
                        ExecutionException.class,
                        () ->
                                mHttpFederatedProtocol
                                        .reportResult(
                                                computationResult,
                                                ENCRYPTION_KEY,
                                                createAuthContext())
                                        .get());

        assertThat(exception.getCause()).isInstanceOf(IllegalStateException.class);
        assertThat(exception.getCause()).hasMessageThat().isEqualTo("ReportResult failed: 503");
        verify(mTrainingEventLogger).logResultUploadStarted();
    }

    @Test
    public void testReportResult_unauthenticated() throws Exception {
        insertAuthToken();
        setUpHttpFederatedProtocol(
                createStartTaskAssignmentHttpResponse(),
                createPlanHttpResponse(),
                checkpointHttpResponse(),
                createUnauthenticatedResponse(),
                SUCCESS_EMPTY_HTTP_RESPONSE);
        ComputationResult computationResult =
                new ComputationResult(createOutputCheckpointFile(), FL_RUNNER_SUCCESS_RESULT, null);

        CreateTaskAssignmentResponse taskAssignmentResponse =
                mHttpFederatedProtocol.createTaskAssignment(createAuthContext()).get();
        mHttpFederatedProtocol
                .downloadTaskAssignment(taskAssignmentResponse.getTaskAssignment())
                .get();

        RejectionInfo reportResultRejection =
                mHttpFederatedProtocol
                        .reportResult(computationResult, ENCRYPTION_KEY, createAuthContext())
                        .get();

        // Verify ReportResult request.
        List<FederatedComputeHttpRequest> actualHttpRequests = mHttpRequestCaptor.getAllValues();
        FederatedComputeHttpRequest actualReportResultRequest = actualHttpRequests.get(3);
        checkActualReportResultRequest(actualReportResultRequest);
        ReportResultRequest reportResultRequest =
                ReportResultRequest.newBuilder()
                        .setResult(Result.COMPLETED)
                        .setResourceCapabilities(
                                ResourceCapabilities.newBuilder()
                                        .addSupportedCompressionFormats(
                                                ResourceCompressionFormat
                                                        .RESOURCE_COMPRESSION_FORMAT_GZIP))
                        .build();
        assertThat(actualReportResultRequest.getBody())
                .isEqualTo(reportResultRequest.toByteArray());
        assertThat(
                        reportResultRejection
                                .getAuthMetadata()
                                .getKeyAttestationMetadata()
                                .getChallenge())
                .isEqualTo(ByteString.copyFrom(CHALLENGE));
    }

    @Test
    public void testReportResult_withAttestation() throws Exception {
        setUpHttpFederatedProtocol();
        ComputationResult computationResult =
                new ComputationResult(createOutputCheckpointFile(), FL_RUNNER_SUCCESS_RESULT, null);

        CreateTaskAssignmentResponse taskAssignmentResponse =
                mHttpFederatedProtocol.createTaskAssignment(createAuthContext()).get();
        mHttpFederatedProtocol
                .downloadTaskAssignment(taskAssignmentResponse.getTaskAssignment())
                .get();

        RejectionInfo reportResultRejection =
                mHttpFederatedProtocol
                        .reportResult(
                                computationResult,
                                ENCRYPTION_KEY,
                                createAuthContextWithAttestationRecord())
                        .get();

        assertThat(reportResultRejection).isNull();
        // Verify ReportResult request.
        List<FederatedComputeHttpRequest> actualHttpRequests = mHttpRequestCaptor.getAllValues();
        FederatedComputeHttpRequest actualReportResultRequest = actualHttpRequests.get(3);
        checkActualReportResultRequest(actualReportResultRequest);
        ReportResultRequest reportResultRequest =
                ReportResultRequest.newBuilder()
                        .setResult(Result.COMPLETED)
                        .setResourceCapabilities(
                                ResourceCapabilities.newBuilder()
                                        .addSupportedCompressionFormats(
                                                ResourceCompressionFormat
                                                        .RESOURCE_COMPRESSION_FORMAT_GZIP))
                        .build();
        assertThat(actualReportResultRequest.getBody())
                .isEqualTo(reportResultRequest.toByteArray());
        assertThat(
                        actualReportResultRequest
                                .getExtraHeaders()
                                .getOrDefault(ODP_AUTHENTICATION_KEY, ""))
                .isEqualTo(new JSONArray(KA_RECORD).toString());
        assertThat(
                        actualReportResultRequest
                                .getExtraHeaders()
                                .getOrDefault(ODP_AUTHORIZATION_KEY, "")
                                .length())
                .isEqualTo(36); // UUID Length
        verify(mTrainingEventLogger).logReportResultAuthSucceeded();
    }

    @Test
    public void testReportResult_unauthorized() throws Exception {
        setUpHttpFederatedProtocol(
                createStartTaskAssignmentHttpResponse(),
                createPlanHttpResponse(),
                checkpointHttpResponse(),
                createUnauthorizedResponse(),
                SUCCESS_EMPTY_HTTP_RESPONSE);

        CreateTaskAssignmentResponse taskAssignmentResponse =
                mHttpFederatedProtocol.createTaskAssignment(createAuthContext()).get();
        mHttpFederatedProtocol
                .downloadTaskAssignment(taskAssignmentResponse.getTaskAssignment())
                .get();
        ComputationResult computationResult =
                new ComputationResult(createOutputCheckpointFile(), FL_RUNNER_SUCCESS_RESULT, null);

        assertThrows(
                ExecutionException.class,
                () ->
                        mHttpFederatedProtocol
                                .reportResult(
                                        computationResult,
                                        ENCRYPTION_KEY,
                                        createAuthContextWithAttestationRecord())
                                .get());
        verify(mTrainingEventLogger).logReportResultUnauthorized();
    }

    @Test
    public void testReportResult_throws() throws Exception {
        setUpHttpFederatedProtocol(
                createStartTaskAssignmentHttpResponse(),
                createPlanHttpResponse(),
                checkpointHttpResponse(),
                createUnauthenticatedResponse(),
                SUCCESS_EMPTY_HTTP_RESPONSE);
        ComputationResult computationResult =
                new ComputationResult(createOutputCheckpointFile(), FL_RUNNER_SUCCESS_RESULT, null);

        CreateTaskAssignmentResponse taskAssignmentResponse =
                mHttpFederatedProtocol.createTaskAssignment(createAuthContext()).get();
        mHttpFederatedProtocol
                .downloadTaskAssignment(taskAssignmentResponse.getTaskAssignment())
                .get();
        // Pretend 1st auth retry already failed.
        AuthorizationContext authContext = createAuthContext();
        authContext.updateAuthState(AUTH_METADATA, mTrainingEventLogger);

        ExecutionException exception =
                assertThrows(
                        ExecutionException.class,
                        () ->
                                mHttpFederatedProtocol
                                        .reportResult(
                                                computationResult, ENCRYPTION_KEY, authContext)
                                        .get());
        assertThat(exception.getMessage()).contains("401");
    }

    @Test
    public void testReportResultSuccessUploadFailed() throws Exception {
        FederatedComputeHttpResponse uploadResultHttpResponse =
                new FederatedComputeHttpResponse.Builder().setStatusCode(503).build();
        ComputationResult computationResult =
                new ComputationResult(createOutputCheckpointFile(), FL_RUNNER_SUCCESS_RESULT, null);

        setUpHttpFederatedProtocol(
                createStartTaskAssignmentHttpResponse(),
                createPlanHttpResponse(),
                checkpointHttpResponse(),
                createReportResultHttpResponse(),
                uploadResultHttpResponse);

        CreateTaskAssignmentResponse taskAssignmentResponse =
                mHttpFederatedProtocol.createTaskAssignment(createAuthContext()).get();
        mHttpFederatedProtocol
                .downloadTaskAssignment(taskAssignmentResponse.getTaskAssignment())
                .get();
        ExecutionException exception =
                assertThrows(
                        ExecutionException.class,
                        () ->
                                mHttpFederatedProtocol
                                        .reportResult(
                                                computationResult,
                                                ENCRYPTION_KEY,
                                                createAuthContext())
                                        .get());

        assertThat(exception).hasCauseThat().isInstanceOf(IllegalStateException.class);
        assertThat(exception.getCause()).hasMessageThat().isEqualTo("Upload result failed: 503");
    }

    private void insertAuthToken() {
        // insert authorization token
        ODPAuthorizationToken authToken = createAuthToken();
        mODPAuthorizationTokenDao.insertAuthorizationToken(authToken);
        assertThat(mODPAuthorizationTokenDao.getUnexpiredAuthorizationToken(OWNER_ID))
                .isEqualTo(authToken);
    }

    private AuthorizationContext createAuthContext() {
        return new AuthorizationContext(
                OWNER_ID,
                OWNER_ID_CERT_DIGEST,
                mODPAuthorizationTokenDao,
                mMockKeyAttestation,
                mClock);
    }

    private AuthorizationContext createAuthContextWithAttestationRecord() {
        AuthorizationContext authContext =
                new AuthorizationContext(
                        OWNER_ID,
                        OWNER_ID_CERT_DIGEST,
                        mODPAuthorizationTokenDao,
                        mMockKeyAttestation,
                        mClock);
        // Pretend 1st try failed.
        authContext.updateAuthState(AUTH_METADATA, mTrainingEventLogger);
        return authContext;
    }

    private String createOutputCheckpointFile() throws Exception {
        String testUriPrefix =
                "android.resource://com.android.ondevicepersonalization.federatedcomputetests/raw/";
        File outputCheckpointFile = File.createTempFile("output", ".ckp");
        Context context = ApplicationProvider.getApplicationContext();
        Uri checkpointUri = Uri.parse(testUriPrefix + "federation_test_checkpoint_client");
        InputStream in = context.getContentResolver().openInputStream(checkpointUri);
        java.nio.file.Files.copy(in, outputCheckpointFile.toPath(), REPLACE_EXISTING);
        in.close();
        outputCheckpointFile.deleteOnExit();
        return outputCheckpointFile.getAbsolutePath();
    }

    private FederatedComputeHttpResponse createPlanHttpResponse() {
        byte[] clientOnlyPlan = TrainingTestUtil.createFederatedAnalyticClientPlan().toByteArray();
        return new FederatedComputeHttpResponse.Builder()
                .setStatusCode(200)
                .setHeaders(mSupportCompression ? compressionHeaderList() : new HashMap<>())
                .setPayload(mSupportCompression ? compressWithGzip(clientOnlyPlan) : clientOnlyPlan)
                .build();
    }

    private void setUpHttpFederatedProtocol() {
        setUpHttpFederatedProtocol(
                createStartTaskAssignmentHttpResponse(),
                createPlanHttpResponse(),
                checkpointHttpResponse(),
                createReportResultHttpResponse(),
                SUCCESS_EMPTY_HTTP_RESPONSE);
    }

    private FederatedComputeHttpResponse checkpointHttpResponse() {
        String fileName = createTempFile("input", ".ckp");
        try (FileOutputStream fos = new FileOutputStream(fileName)) {
            fos.write(mSupportCompression ? compressWithGzip(CHECKPOINT) : CHECKPOINT);
        } catch (IOException e) {
            throw new RuntimeException(e);
        }
        return new FederatedComputeHttpResponse.Builder()
                .setStatusCode(200)
                .setPayloadFileName(fileName)
                .setHeaders(mSupportCompression ? compressionHeaderList() : new HashMap<>())
                .build();
    }

    private FederatedComputeHttpResponse checkpointEmptyHttpResponse() {
        return new FederatedComputeHttpResponse.Builder()
                .setStatusCode(200)
                .setPayloadFileName(null)
                .setHeaders(mSupportCompression ? compressionHeaderList() : new HashMap<>())
                .build();
    }

    private void setUpHttpFederatedProtocol(
            FederatedComputeHttpResponse createTaskAssignmentResponse,
            FederatedComputeHttpResponse planHttpResponse,
            FederatedComputeHttpResponse checkpointHttpResponse,
            FederatedComputeHttpResponse reportResultHttpResponse,
            FederatedComputeHttpResponse uploadResultHttpResponse) {
        doAnswer(
                        invocation -> {
                            FederatedComputeHttpRequest httpRequest = invocation.getArgument(0);
                            String uri = httpRequest.getUri();
                            // Add sleep for latency metric.
                            Thread.sleep(50);
                            if (uri.equals(PLAN_URI)) {
                                return immediateFuture(planHttpResponse);
                            } else if (uri.equals(CHECKPOINT_URI)) {
                                return immediateFuture(checkpointHttpResponse);
                            } else if (uri.equals(START_TASK_ASSIGNMENT_URI)) {
                                return immediateFuture(createTaskAssignmentResponse);
                            } else if (uri.equals(REPORT_RESULT_URI)) {
                                return immediateFuture(reportResultHttpResponse);
                            } else if (uri.equals(UPLOAD_LOCATION_URI)) {
                                return immediateFuture(uploadResultHttpResponse);
                            }
                            return immediateFuture(SUCCESS_EMPTY_HTTP_RESPONSE);
                        })
                .when(mMockHttpClient)
                .performRequestAsyncWithRetry(mHttpRequestCaptor.capture());

        doAnswer(
                        invocation -> {
                            FederatedComputeHttpRequest httpRequest = invocation.getArgument(0);
                            String uri = httpRequest.getUri();
                            // Add sleep for latency metric.
                            Thread.sleep(50);
                            if (uri.equals(CHECKPOINT_URI)) {
                                return immediateFuture(checkpointHttpResponse);
                            }
                            return immediateFuture(SUCCESS_EMPTY_HTTP_RESPONSE);
                        })
                .when(mMockHttpClient)
                .performRequestIntoFileAsyncWithRetry(
                        mHttpRequestCaptor.capture());
    }

    private HashMap<String, List<String>> compressionHeaderList() {
        HashMap<String, List<String>> headerList = new HashMap<>();
        headerList.put(CONTENT_ENCODING_HDR, ImmutableList.of(GZIP_ENCODING_HDR));
        headerList.put(CONTENT_TYPE_HDR, ImmutableList.of(OCTET_STREAM));
        return headerList;
    }

    private FederatedComputeHttpResponse createReportResultHttpResponse() {
        UploadInstruction.Builder uploadInstruction =
                UploadInstruction.newBuilder().setUploadLocation(UPLOAD_LOCATION_URI);
        uploadInstruction.putExtraRequestHeaders(CONTENT_TYPE_HDR, OCTET_STREAM);
        if (mSupportCompression) {
            uploadInstruction.putExtraRequestHeaders(CONTENT_ENCODING_HDR, GZIP_ENCODING_HDR);
            uploadInstruction.setCompressionFormat(
                    ResourceCompressionFormat.RESOURCE_COMPRESSION_FORMAT_GZIP);
        }
        ReportResultResponse reportResultResponse =
                ReportResultResponse.newBuilder()
                        .setUploadInstruction(uploadInstruction.build())
                        .build();
        return new FederatedComputeHttpResponse.Builder()
                .setStatusCode(200)
                .setPayload(reportResultResponse.toByteArray())
                .build();
    }

    private FederatedComputeHttpResponse createStartTaskAssignmentHttpResponse() {
        CreateTaskAssignmentResponse createTaskAssignmentResponse =
                createCreateTaskAssignmentResponse(
                        Resource.newBuilder()
                                .setUri(PLAN_URI)
                                .setCompressionFormat(
                                        mSupportCompression
                                                ? ResourceCompressionFormat
                                                        .RESOURCE_COMPRESSION_FORMAT_GZIP
                                                : ResourceCompressionFormat
                                                        .RESOURCE_COMPRESSION_FORMAT_UNSPECIFIED)
                                .build(),
                        Resource.newBuilder()
                                .setUri(CHECKPOINT_URI)
                                .setCompressionFormat(
                                        mSupportCompression
                                                ? ResourceCompressionFormat
                                                        .RESOURCE_COMPRESSION_FORMAT_GZIP
                                                : ResourceCompressionFormat
                                                        .RESOURCE_COMPRESSION_FORMAT_UNSPECIFIED)
                                .build());

        return new FederatedComputeHttpResponse.Builder()
                .setStatusCode(200)
                .setPayload(createTaskAssignmentResponse.toByteArray())
                .build();
    }

    private FederatedComputeHttpResponse createUnauthorizedResponse() {
        return new FederatedComputeHttpResponse.Builder().setStatusCode(403).build();
    }

    private CreateTaskAssignmentResponse createCreateTaskAssignmentResponse(
            Resource plan, Resource checkpoint) {
        TaskAssignment taskAssignment =
                TaskAssignment.newBuilder()
                        .setPopulationName(POPULATION_NAME)
                        .setAggregationId(AGGREGATION_ID)
                        .setTaskId(TASK_ID)
                        .setAssignmentId(ASSIGNMENT_ID)
                        .setPlan(plan)
                        .setInitCheckpoint(checkpoint)
                        .build();
        return CreateTaskAssignmentResponse.newBuilder().setTaskAssignment(taskAssignment).build();
    }

    private ODPAuthorizationToken createAuthToken() {
        return new ODPAuthorizationToken.Builder(
                        OWNER_ID,
                        TOKEN,
                        mClock.currentTimeMillis(),
                        mClock.currentTimeMillis() + ODP_AUTHORIZATION_TOKEN_TTL)
                .build();
    }

    private FederatedComputeHttpResponse createUnauthenticatedResponse() {
        CreateTaskAssignmentResponse payload =
                CreateTaskAssignmentResponse.newBuilder()
                        .setRejectionInfo(
                                RejectionInfo.newBuilder()
                                        .setAuthMetadata(AUTH_METADATA)
                                        .setReason(RejectionReason.Enum.UNAUTHENTICATED)
                                        .build())
                        .build();
        return new FederatedComputeHttpResponse.Builder()
                .setStatusCode(HTTP_UNAUTHENTICATED_STATUS)
                .setPayload(payload.toByteArray())
                .setHeaders(new HashMap<>())
                .build();
    }

    private void checkActualTARequest(
            FederatedComputeHttpRequest actualStartTaskAssignmentRequest, int headerSize) {
        assertThat(actualStartTaskAssignmentRequest.getUri()).isEqualTo(START_TASK_ASSIGNMENT_URI);
        assertThat(actualStartTaskAssignmentRequest.getHttpMethod()).isEqualTo(HttpMethod.POST);

        // check header
        HashMap<String, String> expectedHeaders = new HashMap<>();
        assertThat(actualStartTaskAssignmentRequest.getBody())
                .isEqualTo(START_TASK_ASSIGNMENT_REQUEST_WITH_COMPRESSION.toByteArray());
        expectedHeaders.put(CONTENT_LENGTH_HDR, String.valueOf(14));
        expectedHeaders.put(CONTENT_TYPE_HDR, PROTOBUF_CONTENT_TYPE);
        expectedHeaders.put(FCP_OWNER_ID_DIGEST, OWNER_ID + "-" + OWNER_ID_CERT_DIGEST);
        assertThat(actualStartTaskAssignmentRequest.getExtraHeaders())
                .containsAtLeastEntriesIn(expectedHeaders);
        assertThat(actualStartTaskAssignmentRequest.getExtraHeaders()).hasSize(headerSize);
        String idempotencyKey =
                actualStartTaskAssignmentRequest.getExtraHeaders().get(ODP_IDEMPOTENCY_KEY);
        assertNotNull(idempotencyKey);
        String timestamp = idempotencyKey.split(" - ")[0];
        assertThat(Long.parseLong(timestamp)).isLessThan(System.currentTimeMillis());
        assertThat(actualStartTaskAssignmentRequest.getExtraHeaders())
                .containsAtLeastEntriesIn(expectedHeaders);
    }

    private void checkActualReportResultRequest(
            FederatedComputeHttpRequest actualReportResultRequest) {
        assertThat(actualReportResultRequest.getUri()).isEqualTo(REPORT_RESULT_URI);
        assertThat(actualReportResultRequest.getHttpMethod()).isEqualTo(HttpMethod.PUT);
        HashMap<String, String> expectedHeaders = new HashMap<>();
        expectedHeaders.put(CONTENT_LENGTH_HDR, String.valueOf(7));
        expectedHeaders.put(CONTENT_TYPE_HDR, PROTOBUF_CONTENT_TYPE);
        assertThat(actualReportResultRequest.getExtraHeaders())
                .containsAtLeastEntriesIn(expectedHeaders);
    }
}<|MERGE_RESOLUTION|>--- conflicted
+++ resolved
@@ -16,7 +16,6 @@
 
 package com.android.federatedcompute.services.http;
 
-import static com.android.federatedcompute.services.common.FileUtils.createTempFile;
 import static com.android.federatedcompute.services.http.HttpClientUtil.ACCEPT_ENCODING_HDR;
 import static com.android.federatedcompute.services.http.HttpClientUtil.CONTENT_ENCODING_HDR;
 import static com.android.federatedcompute.services.http.HttpClientUtil.CONTENT_LENGTH_HDR;
@@ -26,15 +25,10 @@
 import static com.android.federatedcompute.services.http.HttpClientUtil.ODP_AUTHENTICATION_KEY;
 import static com.android.federatedcompute.services.http.HttpClientUtil.ODP_AUTHORIZATION_KEY;
 import static com.android.federatedcompute.services.http.HttpClientUtil.ODP_IDEMPOTENCY_KEY;
-<<<<<<< HEAD
-import static com.android.federatedcompute.services.http.HttpClientUtil.PROTOBUF_CONTENT_TYPE;
-import static com.android.federatedcompute.services.http.HttpClientUtil.compressWithGzip;
-=======
 import static com.android.odp.module.common.FileUtils.createTempFile;
 import static com.android.odp.module.common.http.HttpClientUtils.CONTENT_TYPE_HDR;
 import static com.android.odp.module.common.http.HttpClientUtils.PROTOBUF_CONTENT_TYPE;
 import static com.android.odp.module.common.http.HttpClientUtils.compressWithGzip;
->>>>>>> a1912d40
 
 import static com.google.common.truth.Truth.assertThat;
 import static com.google.common.util.concurrent.Futures.immediateFuture;
@@ -65,11 +59,6 @@
 import com.android.federatedcompute.services.data.FederatedComputeDbHelper;
 import com.android.federatedcompute.services.data.ODPAuthorizationToken;
 import com.android.federatedcompute.services.data.ODPAuthorizationTokenDao;
-<<<<<<< HEAD
-import com.android.federatedcompute.services.encryption.HpkeJniEncrypter;
-import com.android.federatedcompute.services.http.HttpClientUtil.HttpMethod;
-=======
->>>>>>> a1912d40
 import com.android.federatedcompute.services.security.AuthorizationContext;
 import com.android.federatedcompute.services.security.KeyAttestation;
 import com.android.federatedcompute.services.testutils.TrainingTestUtil;
@@ -77,15 +66,12 @@
 import com.android.modules.utils.testing.ExtendedMockitoRule;
 import com.android.odp.module.common.Clock;
 import com.android.odp.module.common.MonotonicClock;
-<<<<<<< HEAD
-=======
 import com.android.odp.module.common.encryption.HpkeJniEncrypter;
 import com.android.odp.module.common.encryption.OdpEncryptionKey;
 import com.android.odp.module.common.http.HttpClient;
 import com.android.odp.module.common.http.HttpClientUtils;
 import com.android.odp.module.common.http.OdpHttpRequest;
 import com.android.odp.module.common.http.OdpHttpResponse;
->>>>>>> a1912d40
 
 import com.google.common.collect.BoundType;
 import com.google.common.collect.ImmutableList;
@@ -101,13 +87,13 @@
 import com.google.internal.federatedcompute.v1.Resource;
 import com.google.internal.federatedcompute.v1.ResourceCapabilities;
 import com.google.internal.federatedcompute.v1.ResourceCompressionFormat;
+import com.google.internal.federatedcompute.v1.UploadInstruction;
 import com.google.ondevicepersonalization.federatedcompute.proto.CreateTaskAssignmentRequest;
 import com.google.ondevicepersonalization.federatedcompute.proto.CreateTaskAssignmentResponse;
 import com.google.ondevicepersonalization.federatedcompute.proto.ReportResultRequest;
 import com.google.ondevicepersonalization.federatedcompute.proto.ReportResultRequest.Result;
 import com.google.ondevicepersonalization.federatedcompute.proto.ReportResultResponse;
 import com.google.ondevicepersonalization.federatedcompute.proto.TaskAssignment;
-import com.google.ondevicepersonalization.federatedcompute.proto.UploadInstruction;
 import com.google.protobuf.ByteString;
 
 import org.json.JSONArray;
@@ -223,11 +209,11 @@
                                             .build())
                             .build();
 
-    private static final FederatedComputeHttpResponse SUCCESS_EMPTY_HTTP_RESPONSE =
-            new FederatedComputeHttpResponse.Builder().setStatusCode(200).build();
+    private static final OdpHttpResponse SUCCESS_EMPTY_HTTP_RESPONSE =
+            new OdpHttpResponse.Builder().setStatusCode(200).build();
     private static final long ODP_AUTHORIZATION_TOKEN_TTL = 30 * 24 * 60 * 60 * 1000L;
 
-    @Captor private ArgumentCaptor<FederatedComputeHttpRequest> mHttpRequestCaptor;
+    @Captor private ArgumentCaptor<OdpHttpRequest> mHttpRequestCaptor;
 
     @Mock private HttpClient mMockHttpClient;
 
@@ -297,14 +283,14 @@
                 .downloadTaskAssignment(createTaskAssignmentResponse.getTaskAssignment())
                 .get();
 
-        List<FederatedComputeHttpRequest> actualHttpRequests = mHttpRequestCaptor.getAllValues();
+        List<OdpHttpRequest> actualHttpRequests = mHttpRequestCaptor.getAllValues();
 
         // Verify task assignment request.
-        FederatedComputeHttpRequest actualStartTaskAssignmentRequest = actualHttpRequests.get(0);
+        OdpHttpRequest actualStartTaskAssignmentRequest = actualHttpRequests.get(0);
         checkActualTARequest(actualStartTaskAssignmentRequest, 4);
 
         // Verify fetch resource request.
-        FederatedComputeHttpRequest actualFetchResourceRequest = actualHttpRequests.get(1);
+        OdpHttpRequest actualFetchResourceRequest = actualHttpRequests.get(1);
         ImmutableSet<String> resourceUris = ImmutableSet.of(PLAN_URI, CHECKPOINT_URI);
         assertTrue(resourceUris.contains(actualFetchResourceRequest.getUri()));
         HashMap<String, String> expectedHeaders = new HashMap<>();
@@ -341,14 +327,14 @@
                 .downloadTaskAssignment(createTaskAssignmentResponse.getTaskAssignment())
                 .get();
 
-        List<FederatedComputeHttpRequest> actualHttpRequests = mHttpRequestCaptor.getAllValues();
+        List<OdpHttpRequest> actualHttpRequests = mHttpRequestCaptor.getAllValues();
 
         // Verify task assignment request.
-        FederatedComputeHttpRequest actualStartTaskAssignmentRequest = actualHttpRequests.get(0);
+        OdpHttpRequest actualStartTaskAssignmentRequest = actualHttpRequests.get(0);
         checkActualTARequest(actualStartTaskAssignmentRequest, 4);
 
         // Verify fetch resource request.
-        FederatedComputeHttpRequest actualFetchResourceRequest = actualHttpRequests.get(1);
+        OdpHttpRequest actualFetchResourceRequest = actualHttpRequests.get(1);
         ImmutableSet<String> resourceUris = ImmutableSet.of(PLAN_URI, CHECKPOINT_URI);
         assertTrue(resourceUris.contains(actualFetchResourceRequest.getUri()));
         HashMap<String, String> expectedHeaders = new HashMap<>();
@@ -383,10 +369,10 @@
         CreateTaskAssignmentResponse createTaskAssignmentResponse =
                 mHttpFederatedProtocol.createTaskAssignment(createAuthContext()).get();
 
-        List<FederatedComputeHttpRequest> actualHttpRequests = mHttpRequestCaptor.getAllValues();
+        List<OdpHttpRequest> actualHttpRequests = mHttpRequestCaptor.getAllValues();
 
         // Verify task assignment request.
-        FederatedComputeHttpRequest actualStartTaskAssignmentRequest = actualHttpRequests.get(0);
+        OdpHttpRequest actualStartTaskAssignmentRequest = actualHttpRequests.get(0);
         checkActualTARequest(actualStartTaskAssignmentRequest, 5);
         String authorizationKey =
                 actualStartTaskAssignmentRequest.getExtraHeaders().get(ODP_AUTHORIZATION_KEY);
@@ -425,10 +411,10 @@
         mHttpFederatedProtocol
                 .downloadTaskAssignment(taskAssignmentResponse.getTaskAssignment())
                 .get();
-        List<FederatedComputeHttpRequest> actualHttpRequests = mHttpRequestCaptor.getAllValues();
+        List<OdpHttpRequest> actualHttpRequests = mHttpRequestCaptor.getAllValues();
 
         // Verify task assignment request.
-        FederatedComputeHttpRequest actualStartTaskAssignmentRequest = actualHttpRequests.get(0);
+        OdpHttpRequest actualStartTaskAssignmentRequest = actualHttpRequests.get(0);
         checkActualTARequest(actualStartTaskAssignmentRequest, 5);
         String authorizationKey =
                 actualStartTaskAssignmentRequest.getExtraHeaders().get(ODP_AUTHORIZATION_KEY);
@@ -468,8 +454,7 @@
 
     @Test
     public void testCreateTaskAssignmentFailed() {
-        FederatedComputeHttpResponse httpResponse =
-                new FederatedComputeHttpResponse.Builder().setStatusCode(404).build();
+        OdpHttpResponse httpResponse = new OdpHttpResponse.Builder().setStatusCode(404).build();
         when(mMockHttpClient.performRequestAsyncWithRetry(any()))
                 .thenReturn(immediateFuture(httpResponse));
 
@@ -501,10 +486,10 @@
                 .downloadTaskAssignment(taskAssignmentResponse.getTaskAssignment())
                 .get();
 
-        List<FederatedComputeHttpRequest> actualHttpRequests = mHttpRequestCaptor.getAllValues();
+        List<OdpHttpRequest> actualHttpRequests = mHttpRequestCaptor.getAllValues();
 
         // Verify task assignment request.
-        FederatedComputeHttpRequest actualStartTaskAssignmentRequest = actualHttpRequests.get(0);
+        OdpHttpRequest actualStartTaskAssignmentRequest = actualHttpRequests.get(0);
         checkActualTARequest(actualStartTaskAssignmentRequest, 6);
         String authenticationKey =
                 actualStartTaskAssignmentRequest.getExtraHeaders().get(ODP_AUTHENTICATION_KEY);
@@ -531,7 +516,7 @@
                 .isEqualTo(OWNER_ID);
 
         // Verify fetch resource request.
-        FederatedComputeHttpRequest actualFetchResourceRequest = actualHttpRequests.get(1);
+        OdpHttpRequest actualFetchResourceRequest = actualHttpRequests.get(1);
         ImmutableSet<String> resourceUris = ImmutableSet.of(PLAN_URI, CHECKPOINT_URI);
         assertTrue(resourceUris.contains(actualFetchResourceRequest.getUri()));
         HashMap<String, String> expectedHeaders = new HashMap<>();
@@ -564,8 +549,8 @@
                 CreateTaskAssignmentResponse.newBuilder()
                         .setRejectionInfo(RejectionInfo.getDefaultInstance())
                         .build();
-        FederatedComputeHttpResponse httpResponse =
-                new FederatedComputeHttpResponse.Builder()
+        OdpHttpResponse httpResponse =
+                new OdpHttpResponse.Builder()
                         .setStatusCode(200)
                         .setPayload(createTaskAssignmentResponse.toByteArray())
                         .build();
@@ -586,8 +571,7 @@
 
     @Test
     public void testTaskAssignmentSuccessPlanFetchFailed() throws Exception {
-        FederatedComputeHttpResponse planHttpResponse =
-                new FederatedComputeHttpResponse.Builder().setStatusCode(404).build();
+        OdpHttpResponse planHttpResponse = new OdpHttpResponse.Builder().setStatusCode(404).build();
         // The workflow: start task assignment success, download plan failed and download
         // checkpoint success.
         setUpHttpFederatedProtocol(
@@ -619,8 +603,8 @@
 
     @Test
     public void testTaskAssignmentSuccessCheckpointDataFetchFailed() throws Exception {
-        FederatedComputeHttpResponse checkpointHttpResponse =
-                new FederatedComputeHttpResponse.Builder().setStatusCode(404).build();
+        OdpHttpResponse checkpointHttpResponse =
+                new OdpHttpResponse.Builder().setStatusCode(404).build();
 
         // The workflow: start task assignment success, download plan success and download
         // checkpoint failed.
@@ -664,9 +648,9 @@
                 .get();
 
         // Verify ReportResult request.
-        List<FederatedComputeHttpRequest> actualHttpRequests = mHttpRequestCaptor.getAllValues();
+        List<OdpHttpRequest> actualHttpRequests = mHttpRequestCaptor.getAllValues();
         assertThat(actualHttpRequests).hasSize(4);
-        FederatedComputeHttpRequest actualReportResultRequest = actualHttpRequests.get(3);
+        OdpHttpRequest actualReportResultRequest = actualHttpRequests.get(3);
         ReportResultRequest reportResultRequest =
                 ReportResultRequest.newBuilder()
                         .setResult(Result.FAILED)
@@ -699,9 +683,9 @@
                 .get();
 
         // Verify ReportResult request.
-        List<FederatedComputeHttpRequest> actualHttpRequests = mHttpRequestCaptor.getAllValues();
+        List<OdpHttpRequest> actualHttpRequests = mHttpRequestCaptor.getAllValues();
         assertThat(actualHttpRequests).hasSize(4);
-        FederatedComputeHttpRequest actualReportResultRequest = actualHttpRequests.get(3);
+        OdpHttpRequest actualReportResultRequest = actualHttpRequests.get(3);
         ReportResultRequest reportResultRequest =
                 ReportResultRequest.newBuilder()
                         .setResult(Result.NOT_ELIGIBLE)
@@ -872,8 +856,8 @@
                 .get();
 
         // Verify ReportResult request.
-        List<FederatedComputeHttpRequest> actualHttpRequests = mHttpRequestCaptor.getAllValues();
-        FederatedComputeHttpRequest actualReportResultRequest = actualHttpRequests.get(3);
+        List<OdpHttpRequest> actualHttpRequests = mHttpRequestCaptor.getAllValues();
+        OdpHttpRequest actualReportResultRequest = actualHttpRequests.get(3);
 
         checkActualReportResultRequest(actualReportResultRequest);
         ReportResultRequest reportResultRequest =
@@ -889,9 +873,10 @@
                 .isEqualTo(reportResultRequest.toByteArray());
 
         // Verify upload data request.
-        FederatedComputeHttpRequest actualDataUploadRequest = actualHttpRequests.get(4);
+        OdpHttpRequest actualDataUploadRequest = actualHttpRequests.get(4);
         assertThat(actualDataUploadRequest.getUri()).isEqualTo(UPLOAD_LOCATION_URI);
-        assertThat(actualReportResultRequest.getHttpMethod()).isEqualTo(HttpMethod.PUT);
+        assertThat(actualReportResultRequest.getHttpMethod())
+                .isEqualTo(HttpClientUtils.HttpMethod.PUT);
         HashMap<String, String> expectedHeaders = new HashMap<>();
         expectedHeaders.put(CONTENT_TYPE_HDR, OCTET_STREAM);
         if (mSupportCompression) {
@@ -922,8 +907,8 @@
 
     @Test
     public void testReportResultFailed() throws Exception {
-        FederatedComputeHttpResponse reportResultHttpResponse =
-                new FederatedComputeHttpResponse.Builder().setStatusCode(503).build();
+        OdpHttpResponse reportResultHttpResponse =
+                new OdpHttpResponse.Builder().setStatusCode(503).build();
         ComputationResult computationResult =
                 new ComputationResult(createOutputCheckpointFile(), FL_RUNNER_SUCCESS_RESULT, null);
 
@@ -979,8 +964,8 @@
                         .get();
 
         // Verify ReportResult request.
-        List<FederatedComputeHttpRequest> actualHttpRequests = mHttpRequestCaptor.getAllValues();
-        FederatedComputeHttpRequest actualReportResultRequest = actualHttpRequests.get(3);
+        List<OdpHttpRequest> actualHttpRequests = mHttpRequestCaptor.getAllValues();
+        OdpHttpRequest actualReportResultRequest = actualHttpRequests.get(3);
         checkActualReportResultRequest(actualReportResultRequest);
         ReportResultRequest reportResultRequest =
                 ReportResultRequest.newBuilder()
@@ -1023,8 +1008,8 @@
 
         assertThat(reportResultRejection).isNull();
         // Verify ReportResult request.
-        List<FederatedComputeHttpRequest> actualHttpRequests = mHttpRequestCaptor.getAllValues();
-        FederatedComputeHttpRequest actualReportResultRequest = actualHttpRequests.get(3);
+        List<OdpHttpRequest> actualHttpRequests = mHttpRequestCaptor.getAllValues();
+        OdpHttpRequest actualReportResultRequest = actualHttpRequests.get(3);
         checkActualReportResultRequest(actualReportResultRequest);
         ReportResultRequest reportResultRequest =
                 ReportResultRequest.newBuilder()
@@ -1113,8 +1098,8 @@
 
     @Test
     public void testReportResultSuccessUploadFailed() throws Exception {
-        FederatedComputeHttpResponse uploadResultHttpResponse =
-                new FederatedComputeHttpResponse.Builder().setStatusCode(503).build();
+        OdpHttpResponse uploadResultHttpResponse =
+                new OdpHttpResponse.Builder().setStatusCode(503).build();
         ComputationResult computationResult =
                 new ComputationResult(createOutputCheckpointFile(), FL_RUNNER_SUCCESS_RESULT, null);
 
@@ -1188,9 +1173,9 @@
         return outputCheckpointFile.getAbsolutePath();
     }
 
-    private FederatedComputeHttpResponse createPlanHttpResponse() {
+    private OdpHttpResponse createPlanHttpResponse() {
         byte[] clientOnlyPlan = TrainingTestUtil.createFederatedAnalyticClientPlan().toByteArray();
-        return new FederatedComputeHttpResponse.Builder()
+        return new OdpHttpResponse.Builder()
                 .setStatusCode(200)
                 .setHeaders(mSupportCompression ? compressionHeaderList() : new HashMap<>())
                 .setPayload(mSupportCompression ? compressWithGzip(clientOnlyPlan) : clientOnlyPlan)
@@ -1206,22 +1191,22 @@
                 SUCCESS_EMPTY_HTTP_RESPONSE);
     }
 
-    private FederatedComputeHttpResponse checkpointHttpResponse() {
+    private OdpHttpResponse checkpointHttpResponse() {
         String fileName = createTempFile("input", ".ckp");
         try (FileOutputStream fos = new FileOutputStream(fileName)) {
             fos.write(mSupportCompression ? compressWithGzip(CHECKPOINT) : CHECKPOINT);
         } catch (IOException e) {
             throw new RuntimeException(e);
         }
-        return new FederatedComputeHttpResponse.Builder()
+        return new OdpHttpResponse.Builder()
                 .setStatusCode(200)
                 .setPayloadFileName(fileName)
                 .setHeaders(mSupportCompression ? compressionHeaderList() : new HashMap<>())
                 .build();
     }
 
-    private FederatedComputeHttpResponse checkpointEmptyHttpResponse() {
-        return new FederatedComputeHttpResponse.Builder()
+    private OdpHttpResponse checkpointEmptyHttpResponse() {
+        return new OdpHttpResponse.Builder()
                 .setStatusCode(200)
                 .setPayloadFileName(null)
                 .setHeaders(mSupportCompression ? compressionHeaderList() : new HashMap<>())
@@ -1229,14 +1214,14 @@
     }
 
     private void setUpHttpFederatedProtocol(
-            FederatedComputeHttpResponse createTaskAssignmentResponse,
-            FederatedComputeHttpResponse planHttpResponse,
-            FederatedComputeHttpResponse checkpointHttpResponse,
-            FederatedComputeHttpResponse reportResultHttpResponse,
-            FederatedComputeHttpResponse uploadResultHttpResponse) {
+            OdpHttpResponse createTaskAssignmentResponse,
+            OdpHttpResponse planHttpResponse,
+            OdpHttpResponse checkpointHttpResponse,
+            OdpHttpResponse reportResultHttpResponse,
+            OdpHttpResponse uploadResultHttpResponse) {
         doAnswer(
                         invocation -> {
-                            FederatedComputeHttpRequest httpRequest = invocation.getArgument(0);
+                            OdpHttpRequest httpRequest = invocation.getArgument(0);
                             String uri = httpRequest.getUri();
                             // Add sleep for latency metric.
                             Thread.sleep(50);
@@ -1258,7 +1243,7 @@
 
         doAnswer(
                         invocation -> {
-                            FederatedComputeHttpRequest httpRequest = invocation.getArgument(0);
+                            OdpHttpRequest httpRequest = invocation.getArgument(0);
                             String uri = httpRequest.getUri();
                             // Add sleep for latency metric.
                             Thread.sleep(50);
@@ -1268,8 +1253,7 @@
                             return immediateFuture(SUCCESS_EMPTY_HTTP_RESPONSE);
                         })
                 .when(mMockHttpClient)
-                .performRequestIntoFileAsyncWithRetry(
-                        mHttpRequestCaptor.capture());
+                .performRequestIntoFileAsyncWithRetry(mHttpRequestCaptor.capture());
     }
 
     private HashMap<String, List<String>> compressionHeaderList() {
@@ -1279,7 +1263,7 @@
         return headerList;
     }
 
-    private FederatedComputeHttpResponse createReportResultHttpResponse() {
+    private OdpHttpResponse createReportResultHttpResponse() {
         UploadInstruction.Builder uploadInstruction =
                 UploadInstruction.newBuilder().setUploadLocation(UPLOAD_LOCATION_URI);
         uploadInstruction.putExtraRequestHeaders(CONTENT_TYPE_HDR, OCTET_STREAM);
@@ -1292,13 +1276,13 @@
                 ReportResultResponse.newBuilder()
                         .setUploadInstruction(uploadInstruction.build())
                         .build();
-        return new FederatedComputeHttpResponse.Builder()
+        return new OdpHttpResponse.Builder()
                 .setStatusCode(200)
                 .setPayload(reportResultResponse.toByteArray())
                 .build();
     }
 
-    private FederatedComputeHttpResponse createStartTaskAssignmentHttpResponse() {
+    private OdpHttpResponse createStartTaskAssignmentHttpResponse() {
         CreateTaskAssignmentResponse createTaskAssignmentResponse =
                 createCreateTaskAssignmentResponse(
                         Resource.newBuilder()
@@ -1320,14 +1304,14 @@
                                                         .RESOURCE_COMPRESSION_FORMAT_UNSPECIFIED)
                                 .build());
 
-        return new FederatedComputeHttpResponse.Builder()
+        return new OdpHttpResponse.Builder()
                 .setStatusCode(200)
                 .setPayload(createTaskAssignmentResponse.toByteArray())
                 .build();
     }
 
-    private FederatedComputeHttpResponse createUnauthorizedResponse() {
-        return new FederatedComputeHttpResponse.Builder().setStatusCode(403).build();
+    private OdpHttpResponse createUnauthorizedResponse() {
+        return new OdpHttpResponse.Builder().setStatusCode(403).build();
     }
 
     private CreateTaskAssignmentResponse createCreateTaskAssignmentResponse(
@@ -1353,7 +1337,7 @@
                 .build();
     }
 
-    private FederatedComputeHttpResponse createUnauthenticatedResponse() {
+    private OdpHttpResponse createUnauthenticatedResponse() {
         CreateTaskAssignmentResponse payload =
                 CreateTaskAssignmentResponse.newBuilder()
                         .setRejectionInfo(
@@ -1362,7 +1346,7 @@
                                         .setReason(RejectionReason.Enum.UNAUTHENTICATED)
                                         .build())
                         .build();
-        return new FederatedComputeHttpResponse.Builder()
+        return new OdpHttpResponse.Builder()
                 .setStatusCode(HTTP_UNAUTHENTICATED_STATUS)
                 .setPayload(payload.toByteArray())
                 .setHeaders(new HashMap<>())
@@ -1370,9 +1354,10 @@
     }
 
     private void checkActualTARequest(
-            FederatedComputeHttpRequest actualStartTaskAssignmentRequest, int headerSize) {
+            OdpHttpRequest actualStartTaskAssignmentRequest, int headerSize) {
         assertThat(actualStartTaskAssignmentRequest.getUri()).isEqualTo(START_TASK_ASSIGNMENT_URI);
-        assertThat(actualStartTaskAssignmentRequest.getHttpMethod()).isEqualTo(HttpMethod.POST);
+        assertThat(actualStartTaskAssignmentRequest.getHttpMethod())
+                .isEqualTo(HttpClientUtils.HttpMethod.POST);
 
         // check header
         HashMap<String, String> expectedHeaders = new HashMap<>();
@@ -1393,10 +1378,10 @@
                 .containsAtLeastEntriesIn(expectedHeaders);
     }
 
-    private void checkActualReportResultRequest(
-            FederatedComputeHttpRequest actualReportResultRequest) {
+    private void checkActualReportResultRequest(OdpHttpRequest actualReportResultRequest) {
         assertThat(actualReportResultRequest.getUri()).isEqualTo(REPORT_RESULT_URI);
-        assertThat(actualReportResultRequest.getHttpMethod()).isEqualTo(HttpMethod.PUT);
+        assertThat(actualReportResultRequest.getHttpMethod())
+                .isEqualTo(HttpClientUtils.HttpMethod.PUT);
         HashMap<String, String> expectedHeaders = new HashMap<>();
         expectedHeaders.put(CONTENT_LENGTH_HDR, String.valueOf(7));
         expectedHeaders.put(CONTENT_TYPE_HDR, PROTOBUF_CONTENT_TYPE);
