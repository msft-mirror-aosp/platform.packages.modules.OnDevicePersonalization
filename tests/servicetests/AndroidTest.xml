<?xml version="1.0" encoding="utf-8"?>
<!--
  ~ Copyright (C) 2022 The Android Open Source Project
  ~
  ~ Licensed under the Apache License, Version 2.0 (the "License");
  ~ you may not use this file except in compliance with the License.
  ~ You may obtain a copy of the License at
  ~
  ~      http://www.apache.org/licenses/LICENSE-2.0
  ~
  ~ Unless required by applicable law or agreed to in writing, software
  ~ distributed under the License is distributed on an "AS IS" BASIS,
  ~ WITHOUT WARRANTIES OR CONDITIONS OF ANY KIND, either express or implied.
  ~ See the License for the specific language governing permissions and
  ~ limitations under the License.
  -->

<configuration description="Configuration for OnDevicePersonalization services unit tests">
    <option name="config-descriptor:metadata" key="component" value="framework" />
    <option name="config-descriptor:metadata" key="parameter" value="not_instant_app" />
    <option name="config-descriptor:metadata" key="parameter" value="not_multi_abi" />
    <option name="config-descriptor:metadata" key="parameter" value="secondary_user" />

    <target_preparer class="com.android.tradefed.targetprep.suite.SuiteApkInstaller">
        <option name="cleanup-apks" value="true"/>
        <option name="test-file-name" value="OnDevicePersonalizationManagerServicesTests.apk"/>
    </target_preparer>

    <test class="com.android.tradefed.testtype.AndroidJUnitTest">
        <option name="hidden-api-checks" value="false" />
<<<<<<< HEAD
        <option name="package" value="com.android.ondevicepersonalization.services"/>
=======
        <option name="package" value="com.android.ondevicepersonalization.servicetests"/>
>>>>>>> c2be8dfb
    </test>
</configuration><|MERGE_RESOLUTION|>--- conflicted
+++ resolved
@@ -28,10 +28,6 @@
 
     <test class="com.android.tradefed.testtype.AndroidJUnitTest">
         <option name="hidden-api-checks" value="false" />
-<<<<<<< HEAD
-        <option name="package" value="com.android.ondevicepersonalization.services"/>
-=======
         <option name="package" value="com.android.ondevicepersonalization.servicetests"/>
->>>>>>> c2be8dfb
     </test>
 </configuration>